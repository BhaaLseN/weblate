# SOME DESCRIPTIVE TITLE.
# Copyright (C) YEAR THE PACKAGE'S COPYRIGHT HOLDER
# This file is distributed under the same license as the PACKAGE package.
# FIRST AUTHOR <EMAIL@ADDRESS>, YEAR.
#
msgid ""
msgstr ""
"Project-Id-Version: Weblate 1.2\n"
"Report-Msgid-Bugs-To: weblate@lists.cihar.com\n"
"POT-Creation-Date: 2014-10-05 20:21+0200\n"
<<<<<<< HEAD
"PO-Revision-Date: 2014-05-06 17:18+0200\n"
"Last-Translator: jan madsen <janmassi@gmail.com>\n"
"Language-Team: Danish <https://hosted.weblate.org/projects/weblate/master/da/"
">\n"
=======
"PO-Revision-Date: 2014-10-06 14:58+0200\n"
"Last-Translator: Michal Čihař <michal@cihar.com>\n"
"Language-Team: Danish "
"<https://hosted.weblate.org/projects/weblate/bootstrap/da/>\n"
>>>>>>> 6e9f1723
"Language: da\n"
"MIME-Version: 1.0\n"
"Content-Type: text/plain; charset=UTF-8\n"
"Content-Transfer-Encoding: 8bit\n"
"Plural-Forms: nplurals=2; plural=n != 1;\n"
"X-Generator: Weblate 1.10-dev\n"

#: weblate/accounts/avatar.py:165
msgctxt "No known user"
msgid "None"
msgstr "Ingen"

#: weblate/accounts/forms.py:89
#, fuzzy
#| msgid "At least five characters long."
msgid "At least four characters long."
msgstr "Mindste længde er fem tegn."

#: weblate/accounts/forms.py:90
msgid "Username"
msgstr "Brugernavn"

#: weblate/accounts/forms.py:93
msgid ""
"This value may contain only letters, numbers and following characters: @ . + "
"- _"
msgstr "Må kun indeholde bogstaver, tal og følgende tegn: @.+-_"

#: weblate/accounts/forms.py:113
msgid "This username is already taken. Please choose another."
msgstr "Brugernavnet er allerede i brug. Vælg et andet."

#: weblate/accounts/forms.py:224 weblate/accounts/forms.py:294
msgid "E-mail"
msgstr "E-mail"

#: weblate/accounts/forms.py:226
msgid "You can add another emails on Authentication tab."
msgstr "Du kan tilføje en anden e-mail under fanen godkendelse."

#: weblate/accounts/forms.py:253 weblate/accounts/forms.py:331
msgid "Full name"
msgstr "Fulde navn"

#: weblate/accounts/forms.py:262
msgid "Subject"
msgstr "Emne"

#: weblate/accounts/forms.py:263 weblate/accounts/forms.py:519
msgid "Your name"
msgstr "Dit navn"

#: weblate/accounts/forms.py:264 weblate/accounts/forms.py:520
msgid "Your email"
msgstr "Din e-mail"

#: weblate/accounts/forms.py:266 weblate/html/admin/performance.html:46
msgid "Message"
msgstr "Besked"

#: weblate/accounts/forms.py:269
msgid ""
"Please contact us in English, otherwise we might be unable to understand "
"your request."
msgstr ""
"Kontakt os på engelsk. Vi forstår muligvis ikke forstår din forespørgsel, "
"hvis den er på et andet sprog."

#: weblate/accounts/forms.py:295
msgid "Activation email will be sent here."
msgstr "Aktiverings-e-mail bliver sendt hertil."

#: weblate/accounts/forms.py:308
msgid ""
"This email address is already in use. Please supply a different email "
"address."
msgstr "E-mailadressen er allerede i brug. Angiv en anden e-mailadresse."

#: weblate/accounts/forms.py:369
#, python-format
msgid "What is %s?"
msgstr "Hvad er %s?"

#: weblate/accounts/forms.py:379
msgid "Please check your math and try again."
msgstr "Tjek din matematik, og prøv igen."

#: weblate/accounts/forms.py:401
msgid "New password"
msgstr "Ny adgangskode"

#: weblate/accounts/forms.py:402
msgid "At least six characters long."
msgstr "Mindste længde er seks tegn."

#: weblate/accounts/forms.py:406
msgid "New password (again)"
msgstr "Ny adgangskode (igen)"

#: weblate/accounts/forms.py:408
msgid "Repeat the password so we can verify you typed it in correctly."
msgstr ""
"Gentag adgangskoden, så vi kan verificere at du indtastede det korrekt."

#: weblate/accounts/forms.py:419
msgid "Password needs to have at least six characters."
msgstr "Adgangskoden skal indeholde mindst seks tegn."

#: weblate/accounts/forms.py:436
msgid "You must type the same password each time."
msgstr "Du skal indtaste den samme adgangskode hver gang."

#: weblate/accounts/forms.py:445
msgid "Current password"
msgstr "Nuværende adgangskode"

#: weblate/accounts/forms.py:455
msgid "User with this email address was not found."
msgstr "Bruger med denne e-mail adresse blev ikke fundet."

#: weblate/accounts/forms.py:463
msgid "Username or email"
msgstr "Brugernavn eller e-mail"

#: weblate/accounts/forms.py:466 weblate/html/accounts/profile.html:141
msgid "Password"
msgstr "Adgangskode"

#: weblate/accounts/forms.py:471
msgid ""
"Please enter a correct username and password. Note that both fields may be "
"case-sensitive."
msgstr ""

#: weblate/accounts/forms.py:473
#, fuzzy
#| msgid "Thank you. Your account is now activated."
msgid "This account is inactive."
msgstr "Mange tak. Din konto er nu aktiveret."

#: weblate/accounts/forms.py:521 weblate/trans/models/project.py:79
msgid "Project name"
msgstr "Projektnavn"

#: weblate/accounts/forms.py:522 weblate/html/project_info.html:3
#: weblate/trans/models/project.py:90
msgid "Project website"
msgstr "Projektets websted"

#: weblate/accounts/forms.py:524 weblate/html/subproject_info.html:9
#: weblate/trans/models/subproject.py:75
msgid "Git repository"
msgstr "Git-arkiv"

#: weblate/accounts/forms.py:526 weblate/trans/models/subproject.py:78
#, fuzzy
#| msgid ""
#| "URL of Git repository, use weblate://project/subproject for sharing with "
#| "other subproject."
msgid ""
"URL of Git repository, use weblate://project/resource for sharing with other "
"resource."
msgstr ""
"URL for Git-arkiv. Anvend weblate://projekt/delprojekt for at dele med andet "
"delprojekt."

#: weblate/accounts/forms.py:532 weblate/trans/models/subproject.py:122
msgid "File mask"
msgstr "Filmaske"

#: weblate/accounts/forms.py:534 weblate/trans/models/subproject.py:126
msgid ""
"Path of files to translate, use * instead of language code, for example: po/"
"*.po or locale/*/LC_MESSAGES/django.po."
msgstr ""
"Sti for filer som skal oversættes. Anvend * i stedet for sprogkode, "
"eksempelvis: po/*.po eller locale/*/LC_MESSAGES/django.po."

#: weblate/accounts/forms.py:541
msgid "Additional message"
msgstr "Yderligere besked"

#: weblate/accounts/models.py:349
msgid "Interface Language"
msgstr "Sprog for brugerflade"

#: weblate/accounts/models.py:355 weblate/html/language.html:7
#: weblate/html/languages.html:7 weblate/lang/views.py:35
msgid "Languages"
msgstr "Sprog"

#: weblate/accounts/models.py:360
msgid "Secondary languages"
msgstr "Sekundære sprog"

#: weblate/accounts/models.py:369 weblate/html/accounts/profile.html:66
msgid "Subscribed projects"
msgstr "Abonnerede projekter"

#: weblate/accounts/models.py:373
msgid "Notification on any translation"
msgstr "Meddelelse ved enhver oversættelse"

#: weblate/accounts/models.py:377
msgid "Notification on new string to translate"
msgstr "Meddelelse ved ny streng til oversættelse"

#: weblate/accounts/models.py:381
msgid "Notification on new suggestion"
msgstr "Meddelelse ved nye forslag"

#: weblate/accounts/models.py:385
msgid "Notification on new contributor"
msgstr "Meddelelse ved ny bidragyder"

#: weblate/accounts/models.py:389
msgid "Notification on new comment"
msgstr "Meddelelse ved ny kommentar"

#: weblate/accounts/models.py:393
msgid "Notification on merge failure"
msgstr "Meddelelse ved flettefejl"

#: weblate/accounts/models.py:397
msgid "Notification on new language request"
msgstr "Meddelelse ved anmodning om nye sprog"

#: weblate/accounts/views.py:85 weblate/accounts/views.py:413
msgid "User registration"
msgstr "Brugerregistrering"

#: weblate/accounts/views.py:101
msgid "Message could not be sent to administrator!"
msgstr "Besked kunne ikke sendes til administrator!"

#: weblate/accounts/views.py:119
msgid "Message has been sent to administrator."
msgstr "Besked er sendt til administrator."

#: weblate/accounts/views.py:142 weblate/accounts/views.py:209
msgid "You can not change demo profile on the demo server."
msgstr "Du kan ikke ændre demo profil på demo-serveren."

#: weblate/accounts/views.py:162
msgid "Your profile has been updated."
msgstr "Din profil er blevet opdateret."

#: weblate/accounts/views.py:191
msgid "User profile"
msgstr "Brugerprofil"

#: weblate/accounts/views.py:220
msgid "Your account has been removed."
msgstr "Din konto er blevet fjernet."

#: weblate/accounts/views.py:265 weblate/html/accounts/contact.html:7
#: weblate/html/accounts/contact.html:22
msgid "Contact"
msgstr "Kontakt"

#: weblate/accounts/views.py:297 weblate/html/accounts/hosting.html:8
msgid "Hosting"
msgstr "Hosting"

#: weblate/accounts/views.py:371 weblate/html/accounts/login.html:9
#: weblate/html/accounts/login.html:42 weblate/html/base.html:80
msgid "Login"
msgstr "Log ind"

#: weblate/accounts/views.py:381
msgid "Thanks for using Weblate!"
msgstr "Tak fordi du bruger Weblate!"

#: weblate/accounts/views.py:435 weblate/html/accounts/email.html:8
msgid "Register email"
msgstr "Registrer e-mail"

#: weblate/accounts/views.py:459
msgid "You have entered an invalid password."
msgstr "Du har indtastet en ugyldig adgangskode."

#: weblate/accounts/views.py:481
msgid "Your password has been changed."
msgstr "Din adgangskode er ændret."

#: weblate/accounts/views.py:491 weblate/html/accounts/password.html:13
#: weblate/html/accounts/profile.html:144
msgid "Change password"
msgstr "Skift adgangskode"

#: weblate/accounts/views.py:516 weblate/html/accounts/reset.html:8
#: weblate/html/accounts/reset.html:22
msgid "Password reset"
msgstr "Nulstilling af adgangskode"

#: weblate/html/403.html:7
msgid "You don't have privileges to display this page."
msgstr "Du har ikke rettigheder til at få vist denne side."

#: weblate/html/403.html:11 weblate/html/404.html:11
msgid ""
"However the following translation projects are available on this server:"
msgstr ""
"Der er dog følgende oversættelsesprojekter som er tilgængelige på denne "
"server:"

#: weblate/html/404.html:7
msgid "The page you are looking for was not found."
msgstr "Siden blev ikke fundet."

#: weblate/html/500.html:5
msgid "Server Error"
msgstr "Serverfejl"

#: weblate/html/500.html:8
msgid ""
"The server had serious problems while serving your request. We've just sent "
"our trained monkeys to fix the issue."
msgstr ""
"Serveren havde alvorlige problemer, mens din forespørgsel blev behandlet. Vi "
"har netop sendt dresserede aber afsted for at rette fejlen."

#: weblate/html/about.html:6
#, fuzzy
#| msgid "about"
msgid "About"
msgstr "om"

#: weblate/html/about.html:14 weblate/html/footer.html:7
#: weblate/trans/views/basic.py:390
msgid "About Weblate"
msgstr "Om Weblate"

#: weblate/html/about.html:17
#, fuzzy
#| msgid ""
#| "Weblate is a web based translation tool with tight Git integration. It "
#| "features simple and clean user interface, propagation of translations "
#| "across subprojects, quality checks and automatic linking to source files."
msgid ""
"Weblate is a web based translation tool with tight Git integration. It "
"features simple and clean user interface, propagation of translations across "
"resources, quality checks and automatic linking to source files."
msgstr ""
"Weblate er et internetbaseret oversættelsesværktøj med tæt Git-integration. "
"Det tilbyder en enkel og overskuelig brugerflade, udbredelse af "
"oversættelser på tværs af delprojekter, kvalitetstjek og automatisk "
"sammenkædning med kildefiler."

#: weblate/html/about.html:19 weblate/html/accounts/contact.html:14
#, python-format
msgid ""
"If you are looking for support for Weblate or want to file bug reports check "
"its website at <a href=\"%(weblate_url)s\">weblate.org</a>."
msgstr ""
"Hvis du leder efter hjælp til Weblate eller ønsker at rapportere en fejl, så "
"se på hjemmesiden <a href=\"%(weblate_url)s\">weblate.org</a>."

#: weblate/html/about.html:29
#, fuzzy
#| msgid "Hosting site"
msgid "Hosting projects"
msgstr "Værtsted"

#: weblate/html/about.html:32
msgid ""
"This Weblate instance hosts translations for various free software projects."
msgstr ""
"Denne instans af Weblate er vært for forskellige fri software projekter."

#: weblate/html/about.html:34
#, python-format
msgid ""
"We can host your project as well, if you are interested, please <a href="
"\"%(contact_url)s?subject=Project hosting\">contact us</a>."
msgstr ""
"Vi kan være vært for projektet, hvis du er interesseret så <a href="
"\"%(contact_url)s?subject=Project hosting\">kontakt os</a>."

#: weblate/html/about.html:43 weblate/trans/models/advertisement.py:37
msgid "Donate to Weblate"
msgstr "Doner til Weblate"

#: weblate/html/about.html:45
#, fuzzy
#| msgid ""
#| "Weblate is free software created by volunteers, but you can still support "
#| "them financially:"
msgid ""
"Weblate is free software created by volunteers, but you can still support "
"them financially."
msgstr ""
"Weblate er fri software skabt af frivillige, men du kan stadig støtte dem "
"økonomisk:"

#: weblate/html/about.html:48
msgid "Flattr Weblate!"
msgstr "Flattr Weblate!"

#: weblate/html/about.html:49 weblate/html/footer.html:10
msgid "Donate to Weblate!"
msgstr "Donér til Weblate!"

#: weblate/html/about.html:58
msgid "Versions"
msgstr "Versioner"

#: weblate/html/about.html:61
msgid "This site is built using following projects:"
msgstr "Dette websted er bygget ved hjælp af følgende projekter:"

#: weblate/html/about.html:80 weblate/html/data.html:48
#: weblate/html/index.html:35 weblate/html/translation.html:25
#: weblate/html/translation.html.py:258
msgid "Statistics"
msgstr "Statistikker"

#: weblate/html/about.html:85
msgid "Strings to translate"
msgstr "Strenge som skal oversættes"

#: weblate/html/about.html:89
msgid "Words to translate"
msgstr "Ord til oversættelse"

#: weblate/html/about.html:93
msgid "Used languages"
msgstr "Anvendte sprog"

#: weblate/html/about.html:97
msgid "Registered users"
msgstr "Tilmeldte brugere"

#: weblate/html/about.html:101 weblate/html/user-activity.html:3
msgid "Suggestions made"
msgstr "Indsendte forslag"

#: weblate/html/about.html:105 weblate/html/user-activity.html:7
msgid "Translations made"
msgstr "Foretagne oversættelser"

#: weblate/html/about.html:109
msgid "Failing checks found"
msgstr "Fandt mislykkede tjek"

#: weblate/html/about.html:113 weblate/html/project.html:29
msgid "Ignored checks"
msgstr "Ignoreret kontrol"

#: weblate/html/accounts/contact.html:13
msgid "You can contact maintainers of this server here."
msgstr "Du kan kontakte vedligeholdere af denne server her."

#: weblate/html/accounts/contact.html:28 weblate/html/accounts/hosting.html:26
msgid "Send"
msgstr "Send"

#: weblate/html/accounts/email-sent.html:6 weblate/html/accounts/login.html:67
#: weblate/html/accounts/register.html:9
msgid "Registration"
msgstr "Registrering"

#: weblate/html/accounts/email-sent.html:12
#, fuzzy
#| msgid "Registration date"
msgid "Registration almost complete"
msgstr "Tilmeldingsdato"

#: weblate/html/accounts/email-sent.html:15
msgid ""
"Thank you for registering. You will very soon receive an email with a "
"confirmation link. Please follow this link in order to complete your "
"registration."
msgstr ""
"Tak for du tilmeldte dig. Du vil snart modtage e-post med\n"
"en henivsning til bekræftelse. Følg dette link for at fuldføre din "
"tilmelding."

#: weblate/html/accounts/email-sent.html:19
#, python-format
msgid ""
"If you don't receive it shortly, please check your spam folder or retry the "
"registration. If the problem persists, please <a href=\"%(contact_url)s?"
"subject=Registration problems\">contact us</a>."
msgstr ""
"Hvis du ikke modtager den efter kort tid, så tjek din spammappe eller prøv "
"registrering igen. Hvis problemet fortsætter, så tag <a href="
"\"%(contact_url)s?subject=Registration problems\">kontakt til os</a>."

#: weblate/html/accounts/email.html:11 weblate/html/accounts/register.html:20
#: weblate/html/accounts/reset.html:17
#, fuzzy
#| msgid "Please fix errors in registration form."
msgid "Please fix errors in the registration form."
msgstr "Ret fejlene i tilmeldingsformularen."

#: weblate/html/accounts/email.html:20 weblate/html/accounts/profile.html:251
#: weblate/html/accounts/register.html:17
msgid ""
"By registering you agree to use your name and email in Git commits and "
"provide your contribution under license defined by each translated project."
msgstr ""
"Ved at tilmelde dig, godkender du at dit navn og din e-mail bruges ved Git-"
"indsendelser, samt at dine bidrag udgives under den licens som defineres for "
"hvert oversatte projekt."

#: weblate/html/accounts/email.html:22 weblate/html/accounts/register.html:37
#: weblate/html/base.html:78
msgid "Register"
msgstr "Registrering"

#: weblate/html/accounts/hosting.html:13
msgid ""
"Please check in advance whether your project is eligible for project hosting "
"on this site."
msgstr ""
"Kontroller på forhånd, om projektet er berettiget til projekthosting på "
"webstedet."

#: weblate/html/accounts/hosting.html:21 weblate/html/index.html:100
msgid "Ask for project hosting"
msgstr ""

#: weblate/html/accounts/hosting.html:34
msgid "Conditions for free hosting conditions"
msgstr ""

#: weblate/html/accounts/hosting.html:37
msgid ""
"Translated content has to be released under <a href=\"http://en.wikipedia."
"org/wiki/Free_software_license\">free license</a>."
msgstr ""
<<<<<<< HEAD
=======
"Oversat indhold skal udgives under en <a href=\"http://en.wikipedia.org/wiki/"
"Free_software_license\">fri licens</a>."
>>>>>>> 6e9f1723

#: weblate/html/accounts/hosting.html:38
msgid ""
"Source code has to be publicly available in supported version control system."
msgstr ""
<<<<<<< HEAD

#: weblate/html/accounts/hosting.html:39
msgid "There is no guarantee for service availability or quality."
msgstr ""

#: weblate/html/accounts/hosting.html:45
msgid "Commercial hosting"
msgstr ""
=======
"Kildekoden skal være offentligt tilgængelig i et understøttet "
"versionskontrolsystem."

#: weblate/html/accounts/hosting.html:39
msgid "There is no guarantee for service availability or quality."
msgstr "Der er ingen garantier for tjenestens tilgængelighed eller kvalitet."

#: weblate/html/accounts/hosting.html:45
msgid "Commercial hosting"
msgstr "Kommerciel hosting"
>>>>>>> 6e9f1723

#: weblate/html/accounts/hosting.html:48
msgid ""
"Commercial hosting is possible as well, our price starts at 19 EUR per "
"project and month, please get in touch with us for more details."
msgstr ""

#: weblate/html/accounts/hosting.html:52 weblate/html/footer.html:8
msgid "Contact us"
msgstr "Kontakt os"

#: weblate/html/accounts/login.html:15
msgid "This username/password combination was not found. Please try again."
msgstr "Kombinationen af brugernavn/adgangskode blev ikke fundet. Prøv igen."

#: weblate/html/accounts/login.html:19
msgid ""
"To test Weblate, you can login as <code>demo</code> user with password "
"<code>demo</code>."
msgstr ""
"For at teste Weblate, kan du logge ind som <code>demo</code> bruger med "
"adgangskode <code>demo</code>."

#: weblate/html/accounts/login.html:28
msgid "Password login"
msgstr "Adgangskode log ind"

#: weblate/html/accounts/login.html:35
#, python-format
msgid "Forgot your password? You can <a href=\"%(reset_url)s\">reset it</a>."
msgstr ""
"Glemt din adgangskode? Du kan <a href=\"%(reset_url)s\">nulstille den</a>."

#: weblate/html/accounts/login.html:54
msgid "Third party login"
msgstr "Tredjeparts log ind"

#: weblate/html/accounts/login.html:72
#, python-format
msgid ""
"Do not have an account yet? You can <a href=\"%(register_url)s\">register</"
"a>."
msgstr ""
"Har du endnu ikke en konto? Du kan <a href=\"%(register_url)s\">tilmelde "
"dig</a>."

#: weblate/html/accounts/password.html:6 weblate/html/accounts/profile.html:9
#: weblate/html/accounts/removal.html:7
#, fuzzy
#| msgid "Your public profile:"
msgid "Your profile"
msgstr "Din offentlige profil:"

#: weblate/html/accounts/password.html:16
msgid ""
"Please enter your new password twice so we can verify you typed it in "
"correctly."
msgstr ""
"Angiv din nye adgangskode to gange, så vi kan tjekke at du indtastede det "
"korrekt."

#: weblate/html/accounts/password.html:25
msgid "Change my password"
msgstr "Skift adgangskode"

#: weblate/html/accounts/profile.html:15 weblate/trans/views/files.py:91
msgid "Please fix errors in the form."
msgstr "Ret fejlene i tilmeldingsformularen."

#: weblate/html/accounts/profile.html:22 weblate/html/accounts/profile.html:35
msgid "Preferences"
msgstr "Indstillinger"

#: weblate/html/accounts/profile.html:23
msgid "Subscriptions"
msgstr "Abonnementer"

#: weblate/html/accounts/profile.html:24
#: weblate/html/accounts/profile.html:101
msgid "Account"
msgstr "Konto"

#: weblate/html/accounts/profile.html:25
msgid "Authentication"
msgstr "Godkendelse"

#: weblate/html/accounts/profile.html:26
#, fuzzy
#| msgid "User profile"
msgid "Profile"
msgstr "Brugerprofil"

#: weblate/html/accounts/profile.html:27
#: weblate/html/accounts/profile.html:248
msgid "Licenses"
msgstr "Licenser"

#: weblate/html/accounts/profile.html:40 weblate/html/accounts/profile.html:71
#: weblate/html/accounts/profile.html:80
#: weblate/html/accounts/profile.html:106 weblate/html/edit_dictionary.html:24
#: weblate/html/js/detail.html:39 weblate/html/translate.html:78
msgid "Save"
msgstr "Gem"

#: weblate/html/accounts/profile.html:46 weblate/html/accounts/profile.html:86
#: weblate/html/accounts/profile.html:112
#: weblate/html/accounts/profile.html:184
#: weblate/html/accounts/profile.html:230
#: weblate/html/accounts/profile.html:283
#, fuzzy
#| msgid "Subscriptions"
msgid "Description"
msgstr "Abonnementer"

#: weblate/html/accounts/profile.html:49
msgid ""
"Choose which languages you prefer to translate. These will be offered to you "
"on the dashboard to have easier access to chosen translations."
msgstr ""

#: weblate/html/accounts/profile.html:52
msgid ""
"The secondary languages are shown next to the source string when translating."
msgstr ""

#: weblate/html/accounts/profile.html:56 weblate/html/accounts/profile.html:91
#: weblate/html/accounts/profile.html:117
#: weblate/html/accounts/profile.html:189
#: weblate/html/accounts/profile.html:235
#: weblate/html/admin/performance.html:23
#: weblate/html/admin/performance.html:31 weblate/html/base.html:70
#: weblate/html/check.html:42 weblate/html/check_project.html:43
#: weblate/html/check_subproject.html:47 weblate/html/checks.html:35
#: weblate/html/footer.html:9
msgid "Documentation"
msgstr "Dokumentation"
<<<<<<< HEAD

#: weblate/html/accounts/profile.html:75
#, fuzzy
#| msgid "Subscriptions"
msgid "Subscription settings"
msgstr "Abonnementer"

=======

#: weblate/html/accounts/profile.html:75
#, fuzzy
#| msgid "Subscriptions"
msgid "Subscription settings"
msgstr "Abonnementer"

>>>>>>> 6e9f1723
#: weblate/html/accounts/profile.html:88
msgid "You will receive chosen notifications via email for all your languages."
msgstr "Du vil modtage udvalgte meddelelser via e-mail for alle dine sprog."

#: weblate/html/accounts/profile.html:114
msgid "Your name and email will appear as author on Git commits."
msgstr "Dit navn og din e-mail vil fremgå som forfatter i Git-indsendelser."

#: weblate/html/accounts/profile.html:127
#, fuzzy
#| msgid "User comments"
msgid "User identities"
msgstr "Brugerkommentarer"

#: weblate/html/accounts/profile.html:129
#, fuzzy
#| msgid ""
#| "You can manage third party identities which are associated to this "
#| "account."
msgid ""
"You can manage identities which are associated to this account and which can "
"be used to log in."
msgstr ""
"Du kan administrere identiteter for tredjepart, der er knyttet til denne "
"konto."

#: weblate/html/accounts/profile.html:130
msgid "Currently associated:"
msgstr "I øjeblikket tilknyttet:"

#: weblate/html/accounts/profile.html:134
msgid "Identity"
msgstr "Identitet"

#: weblate/html/accounts/profile.html:135
msgid "User ID"
msgstr "Bruger ID"

#: weblate/html/accounts/profile.html:136 weblate/html/last-changes.html:16
msgid "Action"
msgstr "Handling"

#: weblate/html/accounts/profile.html:144
msgid "Set password"
msgstr "Angiv adgangskode"

#: weblate/html/accounts/profile.html:152
msgid "Disconnect"
msgstr "Afbryd"

#: weblate/html/accounts/profile.html:161
msgid "Add new association:"
msgstr "Tilføj ny tilknytning:"

#: weblate/html/accounts/profile.html:171
msgid "Removal"
msgstr "Fjernelse"

#: weblate/html/accounts/profile.html:174
#: weblate/html/accounts/removal.html:12
msgid "Removal of the account deletes all your private data."
msgstr "Fjernelse af kontoen sletter alle dine private data."

#: weblate/html/accounts/profile.html:177
msgid "Remove my account"
msgstr "Fjern konto"

#: weblate/html/accounts/profile.html:186
msgid "You can configure how you will log in on this site."
msgstr ""

#: weblate/html/accounts/profile.html:200
#, fuzzy
#| msgid "Your email"
msgid "Your summary"
msgstr "Din e-mail"

#: weblate/html/accounts/profile.html:208
#, fuzzy
#| msgid "Your public profile:"
msgid "Your public profile"
msgstr "Din offentlige profil:"

#: weblate/html/accounts/profile.html:218
#, fuzzy
#| msgid "Your name"
msgid "Your avatar"
msgstr "Dit navn"

#: weblate/html/accounts/profile.html:221
msgid "Avatars are provided using libravatar."
msgstr "Avatarer er til rådighed ved hjælp af libravator."

#: weblate/html/accounts/profile.html:232
#, fuzzy
#| msgid "Your public profile:"
msgid "Your public appearance on this site."
msgstr "Din offentlige profil:"

#: weblate/html/accounts/profile.html:255
msgid ""
"Following projects have explicitly specified their licensing and copyright "
"conditions:"
msgstr ""
"Følgende projekter har eksplicit angivelse af deres licens- og "
"ophavsretsbetingelser:"

#: weblate/html/accounts/profile.html:258 weblate/html/data.html:26
#: weblate/html/data.html.py:57 weblate/html/data.html:83
#: weblate/html/index.html:79 weblate/html/list-translations.html:7
#: weblate/trans/models/subproject.py:72
msgid "Project"
msgstr "Projekt"

#: weblate/html/accounts/profile.html:258
msgid "License"
msgstr "Licens"

#: weblate/html/accounts/profile.html:285
msgid ""
"Please pay attention to the licensing information as these specify how "
"others are allowed to use your translations."
msgstr ""

#: weblate/html/accounts/register.html:30
msgid "Register using email"
msgstr "Registrer ved hjælp af e-mail"

#: weblate/html/accounts/register.html:49
msgid "Third party registration"
msgstr "Tredjeparts registrering"

#: weblate/html/accounts/register.html:65
#, python-format
msgid ""
"Sorry, but registrations on this site are disabled. You can <a href="
"\"%(contact_url)s\">contact us</a> for more details."
msgstr ""
"Beklager, men tilmelding til dette websted er deaktiveret. Du kan <a href="
"\"%(contact_url)s\">kontakte os</a> for at få flere detaljer."

#: weblate/html/accounts/removal.html:16
#, fuzzy
#| msgid "Account"
msgid "Account removal"
msgstr "Konto"

#: weblate/html/accounts/removal.html:18
msgid ""
"By pressing following button, your will no longer be able to use this "
"account."
msgstr ""
"Ved at trykke på følgende knap, vil du ikke længere være i stand til at "
"bruge denne konto."

#: weblate/html/accounts/removal.html:22
msgid "Delete this account"
msgstr "Slet denne konto"

#: weblate/html/accounts/reset.html:14
msgid ""
"Forgotten your password? Enter your e-mail address below, and we'll e-mail "
"instructions for setting a new one."
msgstr ""
"Glemt din adgangskode? Skriv din e-mail-adresse nedenfor, og vi sender dig "
"instruktioner om, hvordan du får en ny."

#: weblate/html/accounts/reset.html:28
msgid "Reset my password"
msgstr "Nulstil min adgangskode"

#: weblate/html/accounts/user.html:35 weblate/html/base.html:63
#: weblate/html/index.html:28 weblate/html/index.html.py:30
#: weblate/html/index.html:74 weblate/html/language.html:23
msgid "Projects"
msgstr "Projekter"

#: weblate/html/accounts/user.html:44 weblate/html/js/activity.html:2
msgid "Activity in last 30 days"
msgstr "Aktivitet de seneste 30 dage"

#: weblate/html/accounts/user.html:47 weblate/html/js/activity.html:5
msgid "Activity in last year"
msgstr "Aktivitet det seneste år"

#: weblate/html/admin/custom-index.html:11
msgid "Reports"
msgstr "Rapporter"

#: weblate/html/admin/custom-index.html:14 weblate/html/admin/report.html:4
#: weblate/html/admin/report.html.py:13
msgid "Status of repositories"
msgstr "Status over arkiver"

#: weblate/html/admin/custom-index.html:20 weblate/html/admin/ssh.html:5
#: weblate/html/admin/ssh.html.py:9
msgid "SSH keys"
msgstr "SSH-nøgler"

#: weblate/html/admin/custom-index.html:26
#: weblate/html/admin/performance.html:6
#: weblate/html/admin/performance.html:15
msgid "Performance report"
msgstr "Ydeevnerapport"

#: weblate/html/admin/performance.html:10 weblate/html/admin/report.html:8
#: weblate/html/admin/ssh.html:9
msgid "Home"
msgstr "Hjem"

#: weblate/html/admin/performance.html:10
msgid "Performance"
msgstr "Ydeevne"

#: weblate/html/admin/performance.html:21
msgid "Check"
msgstr "Tjek"

#: weblate/html/admin/performance.html:22
msgid "Result"
msgstr "Resultat"

#: weblate/html/admin/performance.html:39
#, fuzzy
#| msgid "Bad configuration"
msgid "Configuration errors"
msgstr "Dårlig konfiguration"

#: weblate/html/admin/performance.html:45
msgid "Name"
msgstr ""

#: weblate/html/admin/report.html:8 weblate/html/js/detail.html:12
msgid "Status"
msgstr "Status"

#: weblate/html/admin/report.html:17
#, python-format
msgid ""
"Not showing status of linked repository. Check <a href=\"#%(slug)s\">"
"%(repo)s</a> instead."
msgstr ""
"Viser ikke status fra sammenkædet arkiv. Se <a href=\"#%(slug)s\">%(repo)s</"
"a>."

#: weblate/html/admin/ssh.html:15
msgid "Public SSH key"
msgstr "Offentlig SSH nøgle"

#: weblate/html/admin/ssh.html:16
msgid "Weblate currently uses following SSH key:"
msgstr "Weblate anvender i øjeblikket følgende SSH nøgle:"

#: weblate/html/admin/ssh.html:23
msgid "Generate SSH key"
msgstr "Opret SSH nøgle"

#: weblate/html/admin/ssh.html:24
msgid ""
"You don't seem to have existing SSH key, by pressing button below Weblate "
"will generate it for you."
msgstr ""
"Du ser ikke ud til at have en eksisterende SSH-nøgle. Tryk på knappen "
"nedenfor, så opretter Weblate den."

#: weblate/html/admin/ssh.html:28
msgid "Generate"
msgstr "Opret"

#: weblate/html/admin/ssh.html:34
msgid "Known host keys"
msgstr "Kendte værtsnøgler"

#: weblate/html/admin/ssh.html:41
msgid "Hostname"
msgstr "Værtsnavn"

#: weblate/html/admin/ssh.html:42
msgid "Key type"
msgstr "Nøgletype"

#: weblate/html/admin/ssh.html:43
msgid "Fingerprint"
msgstr "Fingeraftryk"

#: weblate/html/admin/ssh.html:56
msgid "Add host key"
msgstr "Tilføj værtsnøgle"

#: weblate/html/admin/ssh.html:57
#, fuzzy
#| msgid ""
#| "To access SSH hosts, it's host key needs to be verified. You can check "
#| "host key using form below."
msgid ""
"To access SSH hosts, it's host key needs to be verified. You can get the "
"host key entering a domain name or IP for the host in the form below."
msgstr ""
"For at tilgå SSH-værter, kræves der verificering af værtsnøglerne. Du kan "
"kontrollere værtsnøgler med formularen neden for."

#: weblate/html/admin/ssh.html:61
msgid "Host:"
msgstr "Vært:"

#: weblate/html/admin/ssh.html:63
msgid "Port:"
msgstr "Port:"

#: weblate/html/admin/ssh.html:65
msgid "Submit"
msgstr "Send"

#: weblate/html/admin/ssh.html:68
msgid "More information"
msgstr "Mere information"

#: weblate/html/admin/ssh.html:70
#, python-format
msgid ""
"You can find more information about setting up SSH keys in <a href="
"\"%(ssh_docs)s\">the Weblate manual</a>."
msgstr ""
"Du finder mere information om opsætning af SSH-nøgler i <a href="
"\"%(ssh_docs)s\">Weblate-manualen</a>."

#: weblate/html/admin/trans/change_form.html:12
#, python-format
msgid ""
"Required fields are marked as bold, you can find more information in the <a "
"href=\"%(url)s\">documentation</a>."
msgstr ""
"Obligatoriske felter er markeret med fed, find flere oplysninger i <a href="
"\"%(url)s\"> dokumentationen</a>."

#: weblate/html/admin/trans/change_form.html:14
msgid "Do not change this object here, please use Weblate interface instead."
msgstr "Objektet skal ikke ændres her, brug Weblate brugerflade i stedet."

#: weblate/html/admin/trans/change_form.html:18
#, python-format
msgid ""
"Importing a new translation can take some time, please check <a href="
"\"%(url)s\">our documentation</a> for information on how to improve this."
msgstr ""
"Importer af en ny oversættelse kan tage nogen tid, se <a href=\"%(url)s"
"\">dokumentationen</a> for oplysninger om hvordan det kan forbedres."

#: weblate/html/base.html:40
#, fuzzy
#| msgid "Toggle text direction"
msgid "Toggle navigation"
msgstr "Skift tekstretning"

#: weblate/html/base.html:51 weblate/html/base.html.py:89
msgid "Dashboard"
msgstr ""
<<<<<<< HEAD

#: weblate/html/base.html:54 weblate/html/index.html:27
#: weblate/html/index.html.py:53
msgid "Your translations"
msgstr "Dine oversættelser"

=======

#: weblate/html/base.html:54 weblate/html/index.html:27
#: weblate/html/index.html.py:53
msgid "Your translations"
msgstr "Dine oversættelser"

>>>>>>> 6e9f1723
#: weblate/html/base.html:75
msgid "Logout"
msgstr "Log ud"

#: weblate/html/check.html:7 weblate/html/check_project.html:7
#: weblate/html/check_subproject.html:7 weblate/html/checks.html:7
#: weblate/html/js/detail.html:13
msgid "Checks"
msgstr "Kvalitetskontrol"

#: weblate/html/check.html:16 weblate/html/check_project.html:17
#: weblate/html/check_subproject.html:18 weblate/html/checks.html:15
#, fuzzy
#| msgid "Checks"
msgid "Checks listing"
msgstr "Kvalitetskontrol"

#: weblate/html/check.html:26 weblate/html/check_project.html:27
#: weblate/html/check_subproject.html:31
#, fuzzy
#| msgid "No matching strings found!"
msgid "No matching checks found!"
msgstr "Ingen matchende strenge fundet!"

#: weblate/html/check.html:35 weblate/html/check_project.html:36
#: weblate/html/check_subproject.html:40
#, fuzzy
#| msgid "Checks"
msgid "Check details"
msgstr "Kvalitetskontrol"

#: weblate/html/check_subproject.html:27 weblate/html/dictionary.html:39
#: weblate/html/search.html:21 weblate/html/source-review.html:23
#: weblate/html/translate.html:70 weblate/html/translate.html.py:137
#: weblate/html/translate.html:258 weblate/html/translate.html.py:339
#: weblate/trans/forms.py:502
msgid "Source"
msgstr "Kilde"

#: weblate/html/checks.html:30
msgid "Information"
msgstr "Information"

#: weblate/html/checks.html:32
msgid ""
"Customizable quality checks will help you in improving quality of "
"translations."
msgstr ""
<<<<<<< HEAD
=======
"Kvalitetskontrol kan tilpasses, så kvaliteten af oversættelserne kan forøges."
>>>>>>> 6e9f1723

#: weblate/html/data-root.html:6 weblate/html/index.html:43
#: weblate/html/share.html:30
msgid "Data export"
msgstr "Data-eksport"

#: weblate/html/data-root.html:12 weblate/html/data.html:13
msgid "You can retrieve various data from Weblate in machine readable format."
msgstr ""
"Du kan hente forskellige data fra Weblate, i formater som kan læses af "
"maskiner."

#: weblate/html/data-root.html:15 weblate/html/data.html:16
msgid "RSS feeds"
msgstr "RSS-nyhedskilder"

#: weblate/html/data-root.html:18 weblate/html/data.html:19
msgid ""
"To follow translation progress you can use RSS feeds which include all "
"important changes in translation."
msgstr ""
"For at følge fremgangen i oversættelsen, så kan du bruge RSS-nyhedskilder, "
"der inkluderer alle vigtige ændringer i oversættelsen."

#: weblate/html/data-root.html:19 weblate/html/data.html:20
#, python-format
msgid ""
"More information about exported RSS feeds is available in <a href="
"\"%(rss_docs)s\">the documentation</a>."
msgstr ""
"Mere information om eksporterede RSS-nyhedskilder er tilgængelige via <a "
"href=\"%(rss_docs)s\">dokumentationen</a>."

#: weblate/html/data-root.html:25 weblate/html/data.html:27
#: weblate/html/data.html.py:58 weblate/html/data.html:84
#: weblate/html/data.html.py:109
msgid "URL"
msgstr "URL"

#: weblate/html/data-root.html:26 weblate/html/data.html:28
#: weblate/html/data.html.py:59 weblate/html/data.html:85
msgid "Link"
msgstr "Henvisning"

#: weblate/html/data-root.html:31 weblate/html/data.html:34
#: weblate/html/data.html.py:40
msgid "RSS"
msgstr "RSS"

#: weblate/html/data-root.html:36
msgid "Per project data"
msgstr "Data per projekt"

#: weblate/html/data-root.html:39
msgid ""
"There is more data exported per project, please check following links for "
"more information."
msgstr ""
"Der er yderligere data som eksporteres per projekt. Se følgende henvisninger "
"for mere information."

#: weblate/html/data-root.html:49 weblate/html/data.html:73
msgid "Notification hooks"
msgstr "Meddelelseshægter"

#: weblate/html/data-root.html:52 weblate/html/data.html:76
#, python-format
msgid ""
"With notification hooks, Weblate will automatically import changes done by "
"your developers and will allow continuous translation. More information is "
"available in <a href=\"%(hooks_docs)s\">the documentation</a>."
msgstr ""
"Med anmeldelse hægter vil Weblate automatisk importere ændringer udført af "
"dine udviklere og vil give mulighed for kontinuerlig oversættelse. "
"Yderligere oplysninger findes i <a href=\"%(hooks_docs)s\"> dokumentationen</"
"a>."

#: weblate/html/data.html:7
#, fuzzy
#| msgid "Data export"
msgid "data exports"
msgstr "Data-eksport"

#: weblate/html/data.html:46
msgid ""
"There are also per language RSS feeds available, you can construct them by "
"appending a language code to the above URLs."
msgstr ""
"Der er også RSS-nyhedskilder tilgængelige per sprog. Du kan konstruere dem "
"ved at tilføje en sprogkode til ovenstående URL'er."

#: weblate/html/data.html:51
#, python-format
msgid ""
"Translation statistics for every subproject in JSON format allow you to use "
"these data in other websites or tools. Format of the data is described in <a "
"href=\"%(api_docs)s\">the documentation</a>."
msgstr ""
"Statistik over oversættelser for hver delprojekt i formatet JSON, lader dig "
"bruge disse data i andre websider og værktøjer. Formatet på dataene er "
"beskrevet i <a href=\"%(api_docs)s\">dokumentationen</a>."

#: weblate/html/data.html:66
msgid "Download"
msgstr "Hent"

#: weblate/html/data.html:91 weblate/html/data.html.py:97
msgid "Hook"
msgstr "Hægte"

#: weblate/html/data.html:103
msgid ""
"Weblate also supports direct notification from several code hosting sites:"
msgstr ""
"Weblate understøtter også direkte underretning fra adskillige kode "
"værtsteder:"

#: weblate/html/data.html:108
msgid "Hosting site"
msgstr "Værtsted"

#: weblate/html/data.html:110 weblate/trans/models/advertisement.py:111
msgid "Note"
msgstr "Note"

#: weblate/html/data.html:117
msgid "Enable Weblate service hook in repository settings."
msgstr "Aktiver Weblate servicehægte i repository indstillinger."

#: weblate/html/dictionaries.html:8 weblate/html/dictionary.html:9
msgid "glossaries"
msgstr "ordlister"

#: weblate/html/dictionaries.html:15 weblate/html/js/detail.html:11
#: weblate/html/languages.html:15 weblate/html/list-translations.html:7
#: weblate/trans/forms.py:614
msgid "Language"
msgstr "Sprog"

#: weblate/html/dictionaries.html:16 weblate/html/translation.html:89
#: weblate/html/translation.html.py:266 weblate/html/translation_info.html:15
msgid "Words"
msgstr "Ord"

#: weblate/html/dictionary.html:16
#, fuzzy
#| msgid "Browse changes"
msgid "Browse"
msgstr "Gennemse ændringer"

#: weblate/html/dictionary.html:18 weblate/html/dictionary.html.py:78
msgid "Add new word"
msgstr "Tilføj nyt ord"

#: weblate/html/dictionary.html:21 weblate/html/dictionary.html.py:96
msgid "Import glossary"
msgstr "Importér ordliste"

#: weblate/html/dictionary.html:23 weblate/html/dictionary.html.py:114
msgid "Export glossary"
msgstr "Eksportér ordliste"

#: weblate/html/dictionary.html:24 weblate/html/index.html:33
#: weblate/html/language.html:15 weblate/html/last-changes.html:6
#: weblate/html/project.html:17 weblate/html/subproject.html:20
#: weblate/html/translate.html:126 weblate/html/translation.html:23
msgid "History"
msgstr "Historik"

#: weblate/html/dictionary.html:40 weblate/html/last-changes.html:17
#: weblate/html/translate.html:137 weblate/html/translate.html.py:205
#: weblate/html/translate.html:257 weblate/html/translate.html.py:340
#: weblate/trans/forms.py:172 weblate/trans/forms.py:503
msgid "Translation"
msgstr "Oversættelse"

#: weblate/html/dictionary.html:53 weblate/html/js/detail.html:14
#: weblate/html/js/detail.html.py:23 weblate/html/zen-units.html:17
msgid "Edit"
msgstr "Redigér"

#: weblate/html/dictionary.html:60 weblate/html/translate.html:186
msgid "Delete"
msgstr "Slet"

#: weblate/html/dictionary.html:69
msgid "No words found!"
msgstr "Fandt ingen ord!"

#: weblate/html/dictionary.html:84
msgid "Add"
msgstr "Tilføj"

#: weblate/html/dictionary.html:103
msgid "Import"
msgstr "Importér"

#: weblate/html/dictionary.html:116
msgid "You can download glossary in following formats:"
msgstr "Du kan hente ordlisten i følgendende formater:"

#: weblate/html/dictionary.html:119
msgid "Comma separated values (CSV)"
msgstr "Komma-separerede værdier (CSV)"

#: weblate/html/dictionary.html:120
msgid "Gettext (PO)"
msgstr "Gettext (PO)"

#: weblate/html/dictionary.html:121
msgid "TermBase eXchange (TBX)"
msgstr "TermBase eXchange (TBX)"

#: weblate/html/edit_dictionary.html:8
msgid "dictionaries"
msgstr "ordbøger"

#: weblate/html/edit_dictionary.html:18
msgid "Change word"
msgstr "Tilret ord"

#: weblate/html/engage.html:11 weblate/html/engage.html.py:25
#, python-format
msgid "Get involved in %(project)s!"
msgstr "Deltag i %(project)s!"

#: weblate/html/engage.html:12
#, python-format
msgid ""
"Get involved in %(project)s, which is currently being translated into "
"%(languages)s languages using Weblate."
msgstr ""
"Deltag i %(project)s, der i øjeblikket oversættes på %(languages)s med brug "
"af Weblate."

#: weblate/html/engage.html:28
msgid "Hi, and thank you for your interest!"
msgstr "Hej, og tak for din interesse!"

#: weblate/html/engage.html:31
#, python-format
msgid ""
"%(project)s is being translated using <a href=\"%(weblate_url)s\">Weblate</"
"a>, a web tool designed to ease translating for both developers and "
"translators."
msgstr ""
"%(project)s oversættes med brug af <a href=\"%(weblate_url)s\">Weblate</a>, "
"et web-værktøj som er udviklet til at gøre oversættelse lettere, både for "
"udviklere og oversættere."

#: weblate/html/engage.html:38
#, python-format
msgid ""
"If you would like to contribute to translation of %(project)s, you need to "
"<a href=\"%(reg_url)s\">register on this server</a>."
msgstr ""
"Hvis du vil bidrage til oversættelsen af %(project)s, så skal du <a href="
"\"%(reg_url)s\">tilmelde dig på denne server</a>."

#: weblate/html/engage.html:41
#, python-format
msgid ""
"Once you have activated your account just proceed to the <a href=\"%(url)s"
"\">translation section</a>."
msgstr ""
"Når du har aktiveret din konto, så fortsæt blot til <a href=\"%(url)s"
"\">oversættelses-sektionen</a>."

#: weblate/html/footer.html:6
#, python-format
msgid "Powered by <a href=\"%(weblate_url)s\">Weblate %(version)s</a>"
msgstr "Drevet af <a href=\"%(weblate_url)s\">Weblate %(version)s</a>"

#: weblate/html/git-commit-info.html:3
#, python-format
msgid "Commit %(hash)s"
msgstr "Indsend %(hash)s"

#: weblate/html/git-commit-info.html:4
#, python-format
msgid "Authored by %(author)s on %(date)s"
msgstr "Forfattet af %(author)s den %(date)s"

#: weblate/html/i18n.html:8
msgid ""
"Hold down \"Control\", or \"Command\" on a Mac, to select more than one."
msgstr ""
"Hold \"Ctrl\", eller \"Command\" på en Mac, nede for at vælge mere end et."

#: weblate/html/i18n.html:18
msgid "Acholi"
msgstr ""

#: weblate/html/i18n.html:19
msgid "Afrikaans"
msgstr "Afrikaans"

#: weblate/html/i18n.html:20
msgid "Akan"
msgstr "Akan"

#: weblate/html/i18n.html:21
msgid "Albanian"
msgstr "Albansk"

#: weblate/html/i18n.html:22
msgid "Amharic"
msgstr "Amharisk"

#: weblate/html/i18n.html:23
msgid "Angika"
msgstr ""

#: weblate/html/i18n.html:24
msgid "Arabic"
msgstr "Arabisk"

#: weblate/html/i18n.html:25
msgid "Aragonese"
msgstr "Aragonisk"

#: weblate/html/i18n.html:26
msgid "Argentinean Spanish"
msgstr ""

#: weblate/html/i18n.html:27
msgid "Armenian"
msgstr "Armensk"

#: weblate/html/i18n.html:28
msgid "Assamese"
msgstr ""

#: weblate/html/i18n.html:29
msgid "Asturian"
msgstr "Asturiansk"

#: weblate/html/i18n.html:30
msgid "Aymará"
msgstr ""

#: weblate/html/i18n.html:31
msgid "Azerbaijani"
msgstr "Aserbajdsjansk"

#: weblate/html/i18n.html:32
msgid "Basque"
msgstr "Baskisk"

#: weblate/html/i18n.html:33
msgid "Belarusian"
msgstr "Hviderussisk"

#: weblate/html/i18n.html:34
msgid "Belarusian (latin)"
msgstr "Hviderussisk (latinsk)"

#: weblate/html/i18n.html:35
msgid "Bengali"
msgstr "Bengalsk"

#: weblate/html/i18n.html:36
msgid "Bengali (India)"
msgstr "Bengali (Indien)"

#: weblate/html/i18n.html:37
msgid "Bodo"
msgstr ""

#: weblate/html/i18n.html:38
msgid "Bosnian"
msgstr "Bosnisk"

#: weblate/html/i18n.html:39
msgid "Breton"
msgstr "Bretonsk"

#: weblate/html/i18n.html:40
msgid "Bulgarian"
msgstr "Bulgarsk"

#: weblate/html/i18n.html:41
msgid "Burmese"
msgstr ""

#: weblate/html/i18n.html:42
msgid "Catalan"
msgstr "Katalansk"

#: weblate/html/i18n.html:43
msgid "Central Khmer"
msgstr "Khmer"

#: weblate/html/i18n.html:44
msgid "Chhattisgarhi"
msgstr ""

#: weblate/html/i18n.html:45
msgid "Chiga"
msgstr ""

#: weblate/html/i18n.html:46
msgid "Chinese"
msgstr "Kinesisk"

#: weblate/html/i18n.html:47
msgid "Chinese (Hong Kong)"
msgstr "Kinesisk (Hong Kong)"

#: weblate/html/i18n.html:48
msgid "Chinese (China)"
msgstr "Kinesisk (Kina)"

#: weblate/html/i18n.html:49
msgid "Chinese (Taiwan)"
msgstr "Kinesisk (Taiwan)"

#: weblate/html/i18n.html:50
msgid "Colognian"
msgstr "Colognian"

#: weblate/html/i18n.html:51
msgid "Cornish"
msgstr "Kornisk"

#: weblate/html/i18n.html:52
msgid "Croatian"
msgstr "Kroatisk"

#: weblate/html/i18n.html:53
msgid "Czech"
msgstr "Tjekkisk"

#: weblate/html/i18n.html:54
msgid "Danish"
msgstr "Dansk"

#: weblate/html/i18n.html:55
msgid "Dogri"
msgstr ""

#: weblate/html/i18n.html:56
msgid "Dutch"
msgstr "Hollandsk"

#: weblate/html/i18n.html:57
msgid "Dzongkha"
msgstr "Dzongkha"

#: weblate/html/i18n.html:58
msgid "English"
msgstr "Engelsk"

#: weblate/html/i18n.html:59
msgid "English (South Africa)"
msgstr "Engelsk (Sydafrika)"

#: weblate/html/i18n.html:60
msgid "English (United Kingdom)"
msgstr "Engelsk (Storbritannien)"

#: weblate/html/i18n.html:61
msgid "English (United States)"
msgstr "English (amerikansk)"

#: weblate/html/i18n.html:62
msgid "Esperanto"
msgstr "Esperanto"

#: weblate/html/i18n.html:63
msgid "Estonian"
msgstr "Estisk"

#: weblate/html/i18n.html:64
msgid "Faroese"
msgstr "Færøsk"

#: weblate/html/i18n.html:65
msgid "Filipino"
msgstr "Filipinsk"

#: weblate/html/i18n.html:66
msgid "Finnish"
msgstr "Finsk"

#: weblate/html/i18n.html:67
msgid "French"
msgstr "Fransk"

#: weblate/html/i18n.html:68
msgid "Frisian"
msgstr "Frisisk"

#: weblate/html/i18n.html:69
msgid "Friulian"
msgstr "Furlandsk"

#: weblate/html/i18n.html:70
msgid "Fulah"
msgstr "Fulbe"

#: weblate/html/i18n.html:71
msgid "Gaelic"
msgstr "Gælisk"

#: weblate/html/i18n.html:72
msgid "Galician"
msgstr "Galicisk"

#: weblate/html/i18n.html:73
msgid "Georgian"
msgstr "Georgisk"

#: weblate/html/i18n.html:74
msgid "German"
msgstr "Tysk"

#: weblate/html/i18n.html:75
msgid "Greek"
msgstr "Græsk"

#: weblate/html/i18n.html:76
#, fuzzy
#| msgid "Icelandic"
msgid "Greenlandic"
msgstr "Islandsk"

#: weblate/html/i18n.html:77
msgid "Gujarati"
msgstr "Gujaratisk"

#: weblate/html/i18n.html:78
msgid "Gun"
msgstr "Fon"

#: weblate/html/i18n.html:79
msgid "Haitian"
msgstr "haitisk"

#: weblate/html/i18n.html:80
msgid "Hausa"
msgstr "Hausa"

#: weblate/html/i18n.html:81
msgid "Hebrew"
msgstr "Hebraisk"

#: weblate/html/i18n.html:82
msgid "Hindi"
msgstr "Hindi"

#: weblate/html/i18n.html:83
msgid "Hungarian"
msgstr "Ungarsk"

#: weblate/html/i18n.html:84
msgid "Icelandic"
msgstr "Islandsk"

#: weblate/html/i18n.html:85
msgid "Indonesian"
msgstr "Indonesisk"

#: weblate/html/i18n.html:86
msgid "Interlingua"
msgstr "Interlingua"

#: weblate/html/i18n.html:87
msgid "Irish"
msgstr "Irsk"

#: weblate/html/i18n.html:88
msgid "Italian"
msgstr "Italiensk"

#: weblate/html/i18n.html:89
msgid "Japanese"
msgstr "Japansk"

#: weblate/html/i18n.html:90
msgid "Javanese"
msgstr "Javanesisk"

#: weblate/html/i18n.html:91
msgid "Kannada"
msgstr "Kannaresisk"

#: weblate/html/i18n.html:92
msgid "Kashubian"
msgstr "Kasjubisk"

#: weblate/html/i18n.html:93
msgid "Kazakh"
msgstr "Kasakhisk"

#: weblate/html/i18n.html:94
msgid "Kirghiz"
msgstr "Kirgisisk"

#: weblate/html/i18n.html:95
msgid "Kinyarwanda"
msgstr ""

#: weblate/html/i18n.html:96
msgid "Klingon"
msgstr "Klingon"

#: weblate/html/i18n.html:97
msgid "Klingon (pIqaD)"
msgstr "Klingon (pIqaD)"

#: weblate/html/i18n.html:98
msgid "Korean"
msgstr "Koreansk"

#: weblate/html/i18n.html:99
msgid "Kurdish"
msgstr "Kurdisk"

#: weblate/html/i18n.html:100
msgid "Kurdish Sorani"
msgstr "Sorani"

#: weblate/html/i18n.html:101
msgid "Kyrgyz"
msgstr "kirgisisk"

#: weblate/html/i18n.html:102
msgid "Lao"
msgstr "Laotisk"

#: weblate/html/i18n.html:103
msgid "Latvian"
msgstr "Lettisk"

#: weblate/html/i18n.html:104
msgid "Limburgish"
msgstr "limburgsk"

#: weblate/html/i18n.html:105
msgid "Lingala"
msgstr "Lingala"

#: weblate/html/i18n.html:106
msgid "Lithuanian"
msgstr "Litauisk"

#: weblate/html/i18n.html:107
msgid "Lojban"
msgstr ""

#: weblate/html/i18n.html:108
msgid "Luxembourgish"
msgstr "Luxembourgsk"

#: weblate/html/i18n.html:109
msgid "Macedonian"
msgstr "Makedonsk"

#: weblate/html/i18n.html:110
msgid "Maithili"
msgstr "Maithili"

#: weblate/html/i18n.html:111
msgid "Malagasy"
msgstr "Malagasy"

#: weblate/html/i18n.html:112
msgid "Malay"
msgstr "Malay"

#: weblate/html/i18n.html:113
msgid "Malayalam"
msgstr "Malayalam"

#: weblate/html/i18n.html:114
msgid "Maltese"
msgstr "Maltesisk"

#: weblate/html/i18n.html:115
msgid "Mandinka"
msgstr ""

#: weblate/html/i18n.html:116
msgid "Manipuri"
msgstr ""

#: weblate/html/i18n.html:117
msgid "Maori"
msgstr "Maori"

#: weblate/html/i18n.html:118
msgid "Mapudungun"
msgstr "Mapudungun"

#: weblate/html/i18n.html:119
msgid "Marathi"
msgstr "Marathi"

#: weblate/html/i18n.html:120
msgid "Mongolian"
msgstr "Mongolsk"

#: weblate/html/i18n.html:121
msgid "Morisyen"
msgstr "Morisyen"

#: weblate/html/i18n.html:122
msgid "N'Ko"
msgstr "N'Ko"

#: weblate/html/i18n.html:123
msgid "Nahuatl languages"
msgstr "Nahuatl-sprog"

#: weblate/html/i18n.html:124
msgid "Neapolitan"
msgstr "Napolitansk"

#: weblate/html/i18n.html:125
msgid "Nepali"
msgstr "Nepalesisk"

#: weblate/html/i18n.html:126
msgid "Northern Sami"
msgstr ""

#: weblate/html/i18n.html:127
#, fuzzy
#| msgid "Norwegian Bokmål"
msgid "Norwegian (old code)"
msgstr "Norsk"

#: weblate/html/i18n.html:128
msgid "Norwegian Bokmål"
msgstr "Norsk"

#: weblate/html/i18n.html:129
msgid "Norwegian Nynorsk"
msgstr "Nynorsk"

#: weblate/html/i18n.html:130
msgid "Occitan"
msgstr "Occitansk"

#: weblate/html/i18n.html:131
msgid "Oriya"
msgstr "Orija"

#: weblate/html/i18n.html:132
msgid "Papiamento"
msgstr "Papiamento"

#: weblate/html/i18n.html:133
msgid "Pedi"
msgstr "Nord Sotho"

#: weblate/html/i18n.html:134
msgid "Persian"
msgstr "Persisk"

#: weblate/html/i18n.html:135
msgid "Piemontese"
msgstr "Piemontesisk"

#: weblate/html/i18n.html:136
msgid "Polish"
msgstr "Polsk"

#: weblate/html/i18n.html:137
msgid "Portuguese"
msgstr "Portugisisk"

#: weblate/html/i18n.html:138
msgid "Portuguese (Brazil)"
msgstr "Portugisisk (Brasilien)"

#: weblate/html/i18n.html:139
msgid "Portuguese (Portugal)"
msgstr "Portugisisk (Portugal)"

#: weblate/html/i18n.html:140
msgid "Punjabi"
msgstr "Punjabi"

#: weblate/html/i18n.html:141
msgid "Pushto"
msgstr "Pashto"

#: weblate/html/i18n.html:142
msgid "Romanian"
msgstr "Rumænsk"

#: weblate/html/i18n.html:143
msgid "Romansh"
msgstr "Rætoromansk"

#: weblate/html/i18n.html:144
msgid "Russian"
msgstr "Russisk"

#: weblate/html/i18n.html:145
msgid "Santali"
msgstr ""

#: weblate/html/i18n.html:146
msgid "Sardinian"
msgstr "Sardinsk"

#: weblate/html/i18n.html:147
msgid "Scots"
msgstr "Skotsk"

#: weblate/html/i18n.html:148
msgid "Serbian"
msgstr "Serbisk"

#: weblate/html/i18n.html:149
msgid "Serbian (cyrillic)"
msgstr "Serbisk (kyrillisk)"

#: weblate/html/i18n.html:150
msgid "Serbian (latin)"
msgstr "Serbisk (latinsk)"

#: weblate/html/i18n.html:151
msgid "Simplified Chinese"
msgstr "Forenklet kinesisk"

#: weblate/html/i18n.html:152
msgid "Sindhi"
msgstr ""

#: weblate/html/i18n.html:153
msgid "Sinhala"
msgstr "Singalesisk"

#: weblate/html/i18n.html:154
msgid "Slovak"
msgstr "Slovakisk"

#: weblate/html/i18n.html:155
msgid "Slovenian"
msgstr "Slovensk"

#: weblate/html/i18n.html:156
msgid "Somali"
msgstr "Somalisk"

#: weblate/html/i18n.html:157
msgid "Songhai languages"
msgstr "Songhai-sprog"

#: weblate/html/i18n.html:158
msgid "Sotho"
msgstr "Sesotho"

#: weblate/html/i18n.html:159
msgid "Spanish"
msgstr "Spansk"

#: weblate/html/i18n.html:160
msgid "Sundanese"
msgstr "Sundanesisk"

#: weblate/html/i18n.html:161
msgid "Swahili"
msgstr "Swahili"

#: weblate/html/i18n.html:162
msgid "Swedish"
msgstr "Svensk"

#: weblate/html/i18n.html:163
msgid "Tagalog"
msgstr "Tagalog"

#: weblate/html/i18n.html:164
msgid "Tajik"
msgstr "Tajik"

#: weblate/html/i18n.html:165
msgid "Tamil"
msgstr "Tamilsk"

#: weblate/html/i18n.html:166
msgid "Tatar"
msgstr "Tatarisk"

#: weblate/html/i18n.html:167
msgid "Telugu"
msgstr "Telugu"

#: weblate/html/i18n.html:168
msgid "Thai"
msgstr "Thai"

#: weblate/html/i18n.html:169
msgid "Tibetan"
msgstr "Tibetansk"

#: weblate/html/i18n.html:170
msgid "Tigrinya"
msgstr "Tigrinja"

#: weblate/html/i18n.html:171
msgid "Traditional Chinese"
msgstr "Tradionelt kinesisk"

#: weblate/html/i18n.html:172
msgid "Turkish"
msgstr "Tyrkisk"

#: weblate/html/i18n.html:173
msgid "Turkmen"
msgstr "Turkmensk"

#: weblate/html/i18n.html:174
msgid "Uighur"
msgstr "Uigurisk"

#: weblate/html/i18n.html:175
msgid "Ukrainian"
msgstr "Ukrainsk"

#: weblate/html/i18n.html:176
msgid "Urdu"
msgstr "Urdu"

#: weblate/html/i18n.html:177
msgid "Uzbek"
msgstr "Usbekisk"

#: weblate/html/i18n.html:178
msgid "Uzbek (latin)"
msgstr "Usbekisk (latinsk)"

#: weblate/html/i18n.html:179
msgid "Valencian"
msgstr "Valenciansk"

#: weblate/html/i18n.html:180
msgid "Venda"
msgstr "Venda"

#: weblate/html/i18n.html:181
msgid "Vietnamese"
msgstr "Vietnamesisk"

#: weblate/html/i18n.html:182
msgid "Walloon"
msgstr "Vallonsk"

#: weblate/html/i18n.html:183
msgid "Welsh"
msgstr "Walisisk"

#: weblate/html/i18n.html:184
msgid "West Flemish"
msgstr "Vestflamsk"

#: weblate/html/i18n.html:185
msgid "Wolof"
msgstr "Wolof"

#: weblate/html/i18n.html:186
msgid "Yakut"
msgstr "Jakutisk"

#: weblate/html/i18n.html:187
msgid "Yoruba"
msgstr "Yoruba"

#: weblate/html/i18n.html:188
msgid "Zulu"
msgstr "Zulu"

#: weblate/html/index.html:11
#, python-format
msgid "This site runs <a href=\"%(weblate_url)s\">Weblate</a> demo server."
msgstr "Dette sted kører <a href=\"%(weblate_url)s\">Weblate</a>s demoserver."

#: weblate/html/index.html:13
#, python-format
msgid ""
"This site runs <a href=\"%(weblate_url)s\">Weblate</a> for translating the "
"software projects listed below."
msgstr ""
"Dette sted bruger <a href=\"%(weblate_url)s\">Weblate</a> til oversættelse "
"af software-projekterne som vises nedenfor."

#: weblate/html/index.html:15
msgid ""
"You need to be logged in for translating, otherwise you can only make "
"suggestions."
msgstr ""
"Du skal være logget ind for at oversætte, ellers kan du kun komme med "
"forslag."

#: weblate/html/index.html:32 weblate/html/search-form.html:6
#: weblate/html/search-form.html.py:11 weblate/html/search.html:7
#: weblate/html/translate.html:125 weblate/html/translate.html.py:230
#: weblate/html/translate.html:235 weblate/html/translate.html.py:296
#: weblate/html/translation.html:22 weblate/html/translation.html.py:222
#: weblate/html/translation.html:227
msgid "Search"
msgstr "Søg"

#: weblate/html/index.html:34 weblate/html/index.html.py:114
#: weblate/html/language.html:16 weblate/html/language.html.py:40
#: weblate/html/project.html:18 weblate/html/project.html.py:128
#: weblate/html/subproject.html:21 weblate/html/subproject.html.py:119
#: weblate/html/translation.html:24 weblate/html/translation.html.py:329
msgid "Activity"
msgstr "Aktivitet"

#: weblate/html/index.html:38 weblate/html/project.html:21
#: weblate/html/subproject.html:24 weblate/html/translation.html:42
msgid "Tools"
msgstr "Værktøjer"

#: weblate/html/index.html:41
msgid "Languages summary"
msgstr "Sprogoversigt"

#: weblate/html/index.html:42
msgid "Checks overview"
msgstr "Oversigt for tjek"

#: weblate/html/index.html:44 weblate/html/share.html:14
msgid "Widgets"
msgstr "Kontroller"

#: weblate/html/index.html:60
msgid ""
"Choose your languages in the preferences and you will get here overview of "
"translations in them."
msgstr ""
<<<<<<< HEAD

#: weblate/html/index.html:64
#, fuzzy
#| msgid "Share your translation"
msgid "Manage your translations"
msgstr "Del din oversættelse"

=======

#: weblate/html/index.html:64
#, fuzzy
#| msgid "Share your translation"
msgid "Manage your translations"
msgstr "Del din oversættelse"

>>>>>>> 6e9f1723
#: weblate/html/index.html:80 weblate/html/index.html.py:132
#: weblate/html/languages.html:16 weblate/html/list-translations.html:9
#: weblate/html/project.html:64 weblate/html/translation.html:277
msgid "Translated"
msgstr "Oversat"

#: weblate/html/index.html:116 weblate/html/language.html:42
#: weblate/html/project.html:130 weblate/html/project.html.py:141
#: weblate/html/subproject.html:121 weblate/html/subproject.html.py:132
#: weblate/html/translate.html:242 weblate/html/translation.html:187
#: weblate/html/translation.html.py:331 weblate/trans/forms.py:86
msgid "Loading…"
msgstr "Indlæser…"

#: weblate/html/index.html:126
msgid "Most active translators"
msgstr "Mest aktive oversættere"

#: weblate/html/index.html:131 weblate/html/index.html.py:155
#: weblate/html/last-changes.html:15
msgid "User"
msgstr "Bruger"

#: weblate/html/index.html:150
msgid "Most active suggesters"
msgstr "Mest aktive forslagsstillere"

#: weblate/html/index.html:156
msgid "Suggested"
msgstr "Foreslået"

#: weblate/html/js/detail.html:49
msgid "User comments"
msgstr "Brugerkommentarer"

#: weblate/html/js/git-status.html:8
msgid "Commit pending changes"
msgstr "Indsend afventende ændringer"

#: weblate/html/js/git-status.html:8
msgid "Commit"
msgstr "Indsend"

#: weblate/html/js/git-status.html:9
msgid "Pull changes from remote repository"
msgstr "Hent ændringer fra fjernarkiv"

#: weblate/html/js/git-status.html:9
msgid "Pull"
msgstr "Hent"

#: weblate/html/js/git-status.html:10
msgid "Push changes to remote repository"
msgstr "Send ændringer til fjernarkiv"

#: weblate/html/js/git-status.html:10
msgid "Push"
msgstr "Send"

#: weblate/html/js/git-status.html:12
msgid "Reset all changes in local repository"
msgstr "Nulstil alle ændringer i lokalt arkiv"

#: weblate/html/js/git-status.html:12
msgid "Reset"
msgstr "Nulstil"

#: weblate/html/js/git-status.html:16
msgid "Allow changes in the repository"
msgstr "Tillad ændringer fra arkivet"

#: weblate/html/js/git-status.html:16 weblate/html/translation.html:207
msgid "Unlock"
msgstr "Lås op"

#: weblate/html/js/git-status.html:18
msgid "Prevent any changes in the repository"
msgstr "Forhindre ændringer i arkivet"

#: weblate/html/js/git-status.html:18 weblate/html/translation.html:209
msgid "Lock"
msgstr "Lås"

#: weblate/html/js/git-status.html:24
msgid "There are some not committed changes!"
msgstr "Der er nogle ændringer som ikke er indsendt!"

#: weblate/html/js/git-status.html:27
msgid "Remote Git repository needs to be merged!"
msgstr "Ekstern Git arkiv skal flettes!"

#: weblate/html/js/git-status.html:30
msgid "There are some new commits in local Git repository!"
msgstr "Der er kommet nye indsendelser i det lokale Git-arkiv!"

#: weblate/html/js/git-status.html:38
msgid "Last remote commit:"
msgstr "Seneste fjerne indsendelse:"

#: weblate/html/js/git-status.html:45 weblate/html/mail/merge_failure.html:31
#: weblate/html/mail/merge_failure.txt:13
msgid "Git repository with Weblate translations:"
msgstr "Git-arkiv med Weblate oversættelser:"

#: weblate/html/js/git-status.html:57
msgid "Details"
msgstr "Detaljer"

#: weblate/html/language.html:14 weblate/html/project.html:16
#: weblate/html/subproject.html:19 weblate/html/translation.html:21
#, fuzzy
#| msgid "review"
msgid "Overview"
msgstr "gennemgang"

#: weblate/html/language.html:17 weblate/html/language.html.py:49
#: weblate/html/project.html:99
msgid "Glossaries"
msgstr "Ordlister"

#: weblate/html/language.html:58
msgid "There are no glossaries defined for this language."
msgstr ""

#: weblate/html/last-changes.html:14
msgid "When"
msgstr "Hvornår"

#: weblate/html/last-changes.html:32
msgid "Revert to this translation"
msgstr "Rul oversættelsen tilbage"

#: weblate/html/last-changes.html:32
msgid "Revert"
msgstr "Rul tilbage"

#: weblate/html/last-changes.html:38
msgid "No recent activity has been recorded."
msgstr "Der er ikke registreret aktivitet for nylig."

#: weblate/html/last-changes.html:40
msgid "No matching activity has been found."
msgstr "Der blev ikke fundet matchende aktiviteter."

#: weblate/html/last-changes.html:50
msgid "Browse changes"
msgstr "Gennemse ændringer"

#: weblate/html/last-changes.html:53
msgid "Follow using RSS"
msgstr ""

#: weblate/html/legend.html:5 weblate/html/progress.html:5
#, fuzzy
#| msgid "Your translations"
msgid "Good translations"
msgstr "Dine oversættelser"

#: weblate/html/legend.html:8 weblate/html/progress.html:11
#, fuzzy
#| msgid "Strings with any failing checks"
msgid "Translations with failing checks"
msgstr "Strenge med fejlslagen kontrol"

#: weblate/html/legend.html:11 weblate/html/progress.html:8
#, fuzzy
#| msgid "Your translations"
msgid "Fuzzy translations"
msgstr "Dine oversættelser"

#: weblate/html/list-checks.html:6
#, python-format
msgid "Ignore: %(check)s"
msgstr "Ignorér: %(check)s"

#: weblate/html/list-comments.html:10
#, fuzzy
#| msgid "Translation completed"
msgid "Translation comment"
msgstr "Oversættelse er færdiggjort"

#: weblate/html/list-comments.html:12
#, fuzzy
#| msgid "Source string:"
msgid "Source string comment"
msgstr "Kildestreng:"

#: weblate/html/list-translations.html:10
msgctxt "Number of translated words"
msgid "Words"
msgstr "Ord"

#: weblate/html/list-translations.html:11
msgctxt "Number of fuzzy strings"
msgid "Fuzzy"
msgstr "Uklar"

#: weblate/html/list-translations.html:12
msgctxt "Number of failing checks"
msgid "Checks"
msgstr "Kontroltjek"

#: weblate/html/list-translations.html:13
msgctxt "Number of suggestions"
msgid "Suggestions"
msgstr "Forslag"

#: weblate/html/list-translations.html:24
#, python-format
msgid "%(words)s word to translate!"
msgid_plural "%(words)s words to translate!"
msgstr[0] "%(words)s ord til oversættelse!"
msgstr[1] "%(words)s ord til oversættelse!"

#: weblate/html/list-translations.html:27
#, python-format
msgid "There is %(count)s fuzzy string."
msgid_plural "There are %(count)s fuzzy strings."
msgstr[0] "Der er %(count)s uklar streng."
msgstr[1] "Der er %(count)s uklare strenge."

#: weblate/html/list-translations.html:36
#, python-format
msgid "There is %(count)s failing check."
msgid_plural "There are %(count)s failing checks."
msgstr[0] "Der er %(count)s mislykket tjek."
msgstr[1] "Der er %(count)s mislykkede tjek."

#: weblate/html/list-translations.html:45
#, python-format
msgid "There is %(count)s suggestion."
msgid_plural "There are %(count)s suggestions."
msgstr[0] "Der er %(count)s forslag."
msgstr[1] "Der er %(count)s forslag."

#: weblate/html/list-translations.html:54
#, python-format
msgid "There is %(count)s not translated string."
msgid_plural "There are %(count)s not translated strings."
msgstr[0] "Der er %(count)s streng, der ikke er oversat."
msgstr[1] "Der er %(count)s strenge, der ikke er oversat."

#: weblate/html/list-translations.html:54 weblate/html/translate.html:51
#: weblate/html/zen.html:21
msgid "Translate"
msgstr "Oversæt"

#: weblate/html/mail/activation.html:8 weblate/html/mail/activation.txt:1
#: weblate/html/mail/changed_translation.html:8
#: weblate/html/mail/changed_translation.txt:1
#: weblate/html/mail/merge_failure.html:8
#: weblate/html/mail/merge_failure.txt:1 weblate/html/mail/new_comment.html:8
#: weblate/html/mail/new_comment.txt:1
#: weblate/html/mail/new_contributor.html:8
#: weblate/html/mail/new_contributor.txt:1
#: weblate/html/mail/new_language.html:8 weblate/html/mail/new_language.txt:1
#: weblate/html/mail/new_string.html:8 weblate/html/mail/new_string.txt:1
#: weblate/html/mail/new_suggestion.html:8
#: weblate/html/mail/new_suggestion.txt:1
#: weblate/html/mail/new_translation.html:8
#: weblate/html/mail/new_translation.txt:1
msgid "Hi,"
msgstr "Hej,"

#: weblate/html/mail/activation.html:12 weblate/html/mail/activation.txt:3
#, python-format
msgid ""
"This is an automatic email to help you complete your registration with "
"%(site_title)s."
msgstr ""
"Dette er en automatisk besked, der hjælper dig med at fuldføre din "
"tilmelding på %(site_title)s."

#: weblate/html/mail/activation.html:16 weblate/html/mail/activation.txt:5
msgid ""
"Please open the following link in your web browser. If the link is split "
"over several lines, you may need to copy it in the address bar."
msgstr ""
"Åben følgende henvisning i webbrowseren. Hvis linket er delt over flere "
"linjer, så skal du muligvis kopiere den ind i adresselinjen."

#: weblate/html/mail/activation.html:24 weblate/html/mail/activation.txt:9
msgid "If there is a problem with your registration, please contact us:"
msgstr "Hvis der er problemer med din tilmelding, så tag kontakt til os:"

#: weblate/html/mail/activation_subject.txt:1
#, python-format
msgid "Your registration on %(site_title)s"
msgstr "Din tilmelding på %(site_title)s"

#: weblate/html/mail/base.html:31 weblate/html/mail/signature.txt:2
msgid "Sent by Weblate translation system"
msgstr "Sendt af oversættelsessystemet Weblate"

#: weblate/html/mail/base.html:33
msgid "Change subscription settings"
msgstr ""

#: weblate/html/mail/changed_translation.html:12
#: weblate/html/mail/changed_translation.txt:3
#, python-format
msgid ""
"there has been a change in translation on %(translation)s at %(site_title)s."
msgstr ""
"der er foretaget en ny oversættelse af %(translation)s på %(site_title)s."

#: weblate/html/mail/changed_translation.html:19
#: weblate/html/mail/changed_translation.txt:5
#: weblate/html/mail/new_comment.html:18 weblate/html/mail/new_comment.txt:5
#: weblate/html/mail/new_suggestion.html:19
#: weblate/html/mail/new_suggestion.txt:5
#: weblate/html/mail/new_translation.html:19
#: weblate/html/mail/new_translation.txt:5
msgid "Source string:"
msgstr "Kildestreng:"

#: weblate/html/mail/changed_translation.html:29
#: weblate/html/mail/changed_translation.txt:9
#: weblate/html/mail/new_translation.html:29
#: weblate/html/mail/new_translation.txt:9
msgid "Translation:"
msgstr "Oversættelse:"

#: weblate/html/mail/changed_translation.html:39
#: weblate/html/mail/new_suggestion.html:40
msgid "Translation change:"
msgstr "Oversættelsesændring:"

#: weblate/html/mail/changed_translation.html:49
#: weblate/html/mail/changed_translation.txt:17
#: weblate/html/mail/new_comment.html:39 weblate/html/mail/new_comment.txt:13
#: weblate/html/mail/new_translation.html:39
#: weblate/html/mail/new_translation.txt:15
msgid "You can edit this string at:"
msgstr "Rediger strengen på:"

#: weblate/html/mail/changed_translation.txt:13
msgid "Previous translation:"
msgstr "Forrige oversættelse:"

#: weblate/html/mail/changed_translation_subject.txt:1
#, python-format
msgid "Changed translation in %(translation)s"
msgstr "Ændret oversættelse i %(translation)s"

#: weblate/html/mail/footer.html:4 weblate/html/mail/footer.txt:1
msgid "Translation summary:"
msgstr "Oversættelsesoversigt:"

#: weblate/html/mail/footer.html:8 weblate/html/mail/footer.txt:3
msgid "Total strings:"
msgstr "Total antal strenge:"

#: weblate/html/mail/footer.html:11 weblate/html/mail/footer.txt:4
msgid "Translated strings:"
msgstr "Oversatte strenge:"

#: weblate/html/mail/footer.html:14 weblate/html/mail/footer.txt:5
msgid "Fuzzy strings:"
msgstr "Uklare strenge:"

#: weblate/html/mail/footer.html:18
#, python-format
msgid ""
"You can translate at <a href=\"%(translation_url)s\">%(translation_url)s</a>"
msgstr ""
"Du kan oversætte på <a href=\"%(translation_url)s\">%(translation_url)s</a>"

#: weblate/html/mail/footer.txt:7
#, python-format
msgid "You can translate at %(translation_url)s"
msgstr "Du kan oversætte på %(translation_url)s"

#: weblate/html/mail/merge_failure.html:12
#: weblate/html/mail/merge_failure.txt:3
#, python-format
msgid "there has been a merge failure on %(subproject)s at %(site_title)s."
msgstr "der er opstået en flettefejl i %(subproject)s på %(site_title)s."

#: weblate/html/mail/merge_failure.html:16
msgid "Error message"
msgstr "Fejlbesked"

#: weblate/html/mail/merge_failure.html:22
msgid "Repository status"
msgstr "Status for arkiv"

#: weblate/html/mail/merge_failure.html:37
#: weblate/html/mail/merge_failure.txt:17
msgid "Check our FAQ for information how to resolve this."
msgstr "Se vores OSS for information om hvordan dette løses."

#: weblate/html/mail/merge_failure.txt:5
msgid "Error message:"
msgstr "Fejlbesked:"

#: weblate/html/mail/merge_failure.txt:9
msgid "Repository status:"
msgstr "Status for arkiv:"

#: weblate/html/mail/merge_failure_subject.txt:1
#, python-format
msgid "Merge failure in %(subproject)s"
msgstr "Flettefejl i %(subproject)s"

#: weblate/html/mail/new_comment.html:12 weblate/html/mail/new_comment.txt:3
#, python-format
msgid "there has been a new comment on %(subproject)s at %(site_title)s."
msgstr "der er en ny kommentar til %(subproject)s på %(site_title)s."

#: weblate/html/mail/new_comment.html:29 weblate/html/mail/new_comment.txt:9
msgid "Comment:"
msgstr "Kommentar:"

#: weblate/html/mail/new_comment_subject.txt:1
#, python-format
msgid "New comment in %(subproject)s"
msgstr "Ny kommentar til %(subproject)s"

#: weblate/html/mail/new_contributor.html:12
#: weblate/html/mail/new_contributor.txt:3
#, python-format
msgid ""
"%(username)s has just made a first contribution on %(translation)s at "
"%(site_title)s."
msgstr ""
"%(username)s har netop foretaget det første bidrag til %(translation)s på "
"%(site_title)s."

#: weblate/html/mail/new_contributor_subject.txt:1
#, python-format
msgid "New contributor in %(translation)s"
msgstr "Ny bidragyder til %(translation)s"

#: weblate/html/mail/new_language.html:12 weblate/html/mail/new_language.txt:3
#, python-format
msgid ""
"there has been a request for new language on %(translation)s at "
"%(site_title)s."
msgstr ""
"der har været en anmodning om nye sprog på %(translation)s på %(site_title)s."

#: weblate/html/mail/new_language.html:19 weblate/html/mail/new_language.txt:5
msgid "Requested language:"
msgstr "Ønskede sprog:"

#: weblate/html/mail/new_language.html:30 weblate/html/mail/new_language.txt:9
msgid "Requesting user:"
msgstr "Anmodende bruger:"

#: weblate/html/mail/new_language_subject.txt:1
#, python-format
msgid "New language request in %(translation)s"
msgstr "Nyt sprogforslag i %(translation)s"

#: weblate/html/mail/new_string.html:12 weblate/html/mail/new_string.txt:3
#, python-format
msgid ""
"there are new strings to translate on %(translation)s at %(site_title)s."
msgstr ""
"der er nye strenge til oversættelsen af %(translation)s på %(site_title)s."

#: weblate/html/mail/new_string_subject.txt:1
#, python-format
msgid "New string to translate in %(translation)s"
msgstr "Ny strenge til oversættelse i %(translation)s"

#: weblate/html/mail/new_suggestion.html:12
#: weblate/html/mail/new_suggestion.txt:3
#, python-format
msgid ""
"there is a new suggestion to evaluate on %(translation)s at %(site_title)s."
msgstr ""
"der er nye forslag til gennemgang på %(translation)s på %(site_title)s."

#: weblate/html/mail/new_suggestion.html:29
#: weblate/html/mail/new_suggestion.txt:9
msgid "Suggestion:"
msgstr "Forslag:"

#: weblate/html/mail/new_suggestion.html:51
#: weblate/html/mail/new_suggestion.txt:13
msgid "You can review it at:"
msgstr "Du kan gennemgå den på:"

#: weblate/html/mail/new_suggestion_subject.txt:1
#, python-format
msgid "New suggestion in %(translation)s"
msgstr "Nyt forslag i %(translation)s"

#: weblate/html/mail/new_translation.html:12
#: weblate/html/mail/new_translation.txt:3
#, python-format
msgid "there has been a new translation on %(translation)s at %(site_title)s."
msgstr ""
"der er foretaget en ny oversættelse af %(translation)s på %(site_title)s."

#: weblate/html/mail/new_translation.txt:13
msgid "Previously not translated"
msgstr "Tidligere ikke oversat"

#: weblate/html/mail/new_translation_subject.txt:1
#, python-format
msgid "New translation in %(translation)s"
msgstr "Ny oversættelse i %(translation)s"

#: weblate/html/mail/signature.txt:4
msgid "Change subscription settings:"
msgstr ""

#: weblate/html/mail/signature.txt:5
msgid "More information about Weblate can be found at http://weblate.org/"
msgstr "Mere information om Weblate fås på http://weblate.org/"

#: weblate/html/paginator.html:6 weblate/html/translate.html:38
#, python-format
msgid "%(position)s / %(total)s"
msgstr "%(position)s / %(total)s"

#: weblate/html/project.html:24 weblate/html/subproject.html:27
#: weblate/html/translation.html:45
#, fuzzy
#| msgid "Data export"
msgid "Data exports"
msgstr "Data-eksport"

#: weblate/html/project.html:26 weblate/html/project.html.py:139
#: weblate/html/subproject.html:29 weblate/html/subproject.html.py:130
#: weblate/html/translation.html:48 weblate/html/translation.html.py:185
msgid "Git maintenance"
msgstr "Vedligehold af Git"

#: weblate/html/project.html:28 weblate/html/source-review.html:25
#: weblate/html/translate.html:397 weblate/trans/views/checks.py:65
msgid "Failing checks"
msgstr "Mislykket kontrol"

#: weblate/html/project.html:35 weblate/html/subproject.html:37
#: weblate/html/translation.html:58
msgid "Share"
msgstr "Del"

#: weblate/html/project.html:39 weblate/html/share.html:10
#: weblate/html/subproject.html:41 weblate/html/translation.html:62
msgid "Share on Facebook!"
msgstr "Del på Facebook!"

#: weblate/html/project.html:40 weblate/html/share.html:11
#: weblate/html/subproject.html:42 weblate/html/translation.html:63
#, python-format
msgid "Translate %(object)s using %%23Weblate at %(share_url)s!"
msgstr "Oversæt %(object)s med brug af %%23Weblate på %(share_url)s!"

#: weblate/html/project.html:40 weblate/html/share.html:11
#: weblate/html/subproject.html:42 weblate/html/translation.html:63
msgid "Tweet this translation!"
msgstr "Tweet denne oversættelse!"

#: weblate/html/project.html:41 weblate/html/subproject.html:43
#: weblate/html/translation.html:64
#, fuzzy
#| msgid "Image widgets"
msgid "Status widgets"
msgstr "Billed-skærmbrikker"

#: weblate/html/project.html:57
#, fuzzy
#| msgid "source"
msgid "Resources"
msgstr "kilde"

#: weblate/html/project.html:63 weblate/html/translate.html:205
#, fuzzy
#| msgid "source"
msgid "Resource"
msgstr "kilde"

#: weblate/html/project.html:89 weblate/html/source.html:36
#: weblate/html/subproject.html:72 weblate/html/translation.html:115
msgid "Project Information"
msgstr "Information om projektet"

#: weblate/html/project.html:108
msgid "There are currently no glossaries defined for this project."
msgstr ""

#: weblate/html/project.html:112
msgid "Manage all glossaries"
msgstr "Administration af alle ordlister"

#: weblate/html/project_info.html:9
#, fuzzy
#| msgid "Mailing list for translators:"
msgid "Mailing list for translators"
msgstr "Postliste for oversættere:"

#: weblate/html/project_info.html:16
#, fuzzy
#| msgid "Instructions for translators:"
msgid "Instructions for translators"
msgstr "Vejledning for oversættere:"

#: weblate/html/project_info.html:23 weblate/trans/models/project.py:104
msgid "Translation license"
msgstr "Oversættelseslicens"

#: weblate/html/search.html:34
msgid "No matching strings found!"
msgstr "Ingen matchende strenge fundet!"

#: weblate/html/share.html:7
msgid "Share your translation"
msgstr "Del din oversættelse"

#: weblate/html/share.html:27
#, python-format
msgid ""
"You can also promote this translation project using various <a href="
"\"%(widgets_url)s\">other possibilities</a>."
msgstr ""
"Promovér dette oversættelsesprojekt via forskellige <a href=\"%(widgets_url)s"
"\">andre muligheder</a>."

#: weblate/html/share.html:33
#, python-format
msgid ""
"Various <a href=\"%(data_url)s\">data exports</a> are available in machine "
"readable formats."
msgstr ""
"Der er forskellige <a href=\"%(data_url)s\">data-eksporter</a> tilgængelige "
"i formater som kan maskinlæses."

#: weblate/html/show-lock.html:6
msgid "This translation is currently locked for updates!"
msgstr "Denne oversættelse er i øjeblikket låst for opdateringer!"

#: weblate/html/source-review.html:10 weblate/html/source.html:8
#, fuzzy
#| msgid "Source string:"
msgid "source strings"
msgstr "Kildestreng:"

#: weblate/html/source-review.html:11
msgid "review"
msgstr "gennemgang"

#: weblate/html/source-review.html:24 weblate/trans/forms.py:626
msgid "Priority"
msgstr ""

#: weblate/html/source-review.html:40
msgid "Comment"
msgstr "Kommentér"

#: weblate/html/source-review.html:57
msgid "No matching source strings found!"
msgstr "Der blev ikke fundet matchende strenge!"

#: weblate/html/source.html:19 weblate/html/translation.html:100
msgid "Strings to check"
msgstr "Strenge som skal kontrolleres"

#: weblate/html/subproject.html:31
msgid "Source strings review"
msgstr "Gennemgang af kildestrenge"

#: weblate/html/subproject.html:58
msgid "Translations"
msgstr "Oversættelser"

#: weblate/html/subproject.html:85 weblate/trans/models/changes.py:167
msgid "New translation"
msgstr "Ny oversættelse"

#: weblate/html/subproject.html:88
#, python-format
msgid ""
"Should your language be missing, please follow <a href=\"%(url)s"
"\">translator instructions</a>."
msgstr ""
"Mangler dit sprog, så følg <a href=\"%(url)s\">oversættelsesinstrukserne</a>."

#: weblate/html/subproject.html:90
#, fuzzy
#| msgid "Please choose language into which you would like to translate."
msgid "Please choose the language into which you would like to translate."
msgstr "Vælg sprog, som du ønsker at oversætte."

#: weblate/html/subproject.html:95
msgid "Can not find your language in above list?"
msgstr "Kan ikke finde dit sprog i ovenstående liste?"

#: weblate/html/subproject.html:98
msgid "Start new translation"
msgstr "Start ny oversættelse"

#: weblate/html/subproject_info.html:16 weblate/trans/models/subproject.py:116
msgid "Git branch"
msgstr "Git-forgrening"

#: weblate/html/subproject_info.html:28
#, fuzzy
#| msgid "Git repository with Weblate translations:"
msgid "Git repository with Weblate translations"
msgstr "Git-arkiv med Weblate oversættelser:"

#: weblate/html/trans/change_list.html:7 weblate/trans/views/changes.py:55
msgid "Changes"
msgstr "Ændringer"

#: weblate/html/translate.html:16
msgid "translate"
msgstr "oversæt"

#: weblate/html/translate.html:28
msgid "Edit in Zen mode"
msgstr "Rediger i Zen tilstand"

#: weblate/html/translate.html:28
msgid "Zen"
msgstr "Zen"

#: weblate/html/translate.html:32
msgid "First"
msgstr "Første"

#: weblate/html/translate.html:33
msgid "Previous"
msgstr "Forrige"

#: weblate/html/translate.html:36
#, fuzzy, python-format
#| msgid "Current filter: %(filter_name)s (%(filter_pos)s / %(filter_count)s)"
msgid "%(filter_name)s (%(filter_pos)s / %(filter_count)s)"
msgstr "Nuværende filter: %(filter_name)s (%(filter_pos)s / %(filter_count)s)"

#: weblate/html/translate.html:41
msgid "Next"
msgstr "Næste"

#: weblate/html/translate.html:42
msgid "Last"
msgstr "Sidste"

#: weblate/html/translate.html:65
msgid "Source change"
msgstr "Ændring af kilde"

#: weblate/html/translate.html:82
#, python-format
msgid ""
"<a href=\"%(login_url)s?next=%(translate_url)s\">Log in</a> for saving "
"translations."
msgstr ""
"<a href=\"%(login_url)s?next=%(translate_url)s\">Log ind</a> for at gemme "
"oversættelser."

#: weblate/html/translate.html:89
msgid "Suggest"
msgstr "Foreslå"

#: weblate/html/translate.html:91
msgid "No privileges for adding suggestions!"
msgstr "Ingen rettigheder til at tilføje forslag!"

#: weblate/html/translate.html:97
msgid "Commit message:"
msgstr "Indsend besked:"

#: weblate/html/translate.html:100
msgid "Additional text to include in the commit message."
msgstr "Medtage yderligere tekst i besked."

#: weblate/html/translate.html:103
msgid ""
"You can leave this empty in most cases as Weblate generates basic commit "
"messages automatically."
msgstr ""
"Kan eferlades tom, i de fleste tilfælde, vil Weblate genererer grundlæggende "
"commit meddelelser automatisk."

#: weblate/html/translate.html:112
msgid "Messages placed around this one"
msgstr "Beskeder placeret omkring denne"

#: weblate/html/translate.html:112 weblate/html/translate.html.py:133
msgid "Nearby messages"
msgstr "Nærtliggende beskeder"

#: weblate/html/translate.html:114 weblate/html/translate.html.py:159
#: weblate/html/translate.html:318
msgid "Suggestions"
msgstr "Forslag"

#: weblate/html/translate.html:117 weblate/html/translate.html.py:201
#: weblate/html/translate.html:321
#, fuzzy
#| msgid "Your translations"
msgid "Other translations"
msgstr "Dine oversættelser"

#: weblate/html/translate.html:120 weblate/html/translate.html.py:278
#: weblate/html/translate.html:325 weblate/html/unit-details.html:13
msgid "Comments"
msgstr "Kommentarer"

#: weblate/html/translate.html:123
msgid "Machine translation suggestions"
msgstr "Forslag fra maskinoversætter"

#: weblate/html/translate.html:123 weblate/html/translate.html.py:250
msgid "Machine translation"
msgstr "Maskinoversættelse"

#: weblate/html/translate.html:126
msgid "List of recent changes done in Weblate"
msgstr "Liste med seneste ændringer foretaget i Weblate"
<<<<<<< HEAD

#: weblate/html/translate.html:137 weblate/html/translate.html.py:205
msgid "State"
msgstr "Tilstand"

=======

#: weblate/html/translate.html:137 weblate/html/translate.html.py:205
msgid "State"
msgstr "Tilstand"

>>>>>>> 6e9f1723
#: weblate/html/translate.html:165
#, python-format
msgid "%(user)s has suggested"
msgstr ""

#: weblate/html/translate.html:167
msgid "Anonymous user has suggested"
msgstr ""

#: weblate/html/translate.html:173
#, fuzzy, python-format
#| msgid ", %(count)s vote"
#| msgid_plural ", %(count)s votes"
msgid "%(count)s vote"
msgid_plural "%(count)s votes"
msgstr[0] ", %(count)s stemme"
msgstr[1] ", %(count)s stemmer"

#: weblate/html/translate.html:178
msgid "+1 vote"
msgstr "+1 stemme"

#: weblate/html/translate.html:179
msgid "-1 vote"
msgstr "-1 stemme"
<<<<<<< HEAD

#: weblate/html/translate.html:183
msgid "Accept"
msgstr "Godkend"

#: weblate/html/translate.html:215
msgid "Use this translation for all subprojects"
msgstr "Benyt oversættelsen for alle underprojekter"

#: weblate/html/translate.html:215
msgid "Use this translation"
msgstr "Benyt oversættelsen"

=======

#: weblate/html/translate.html:183
msgid "Accept"
msgstr "Godkend"

#: weblate/html/translate.html:215
msgid "Use this translation for all subprojects"
msgstr "Benyt oversættelsen for alle underprojekter"

#: weblate/html/translate.html:215
msgid "Use this translation"
msgstr "Benyt oversættelsen"

>>>>>>> 6e9f1723
#: weblate/html/translate.html:259
msgid "Service"
msgstr "Tjeneste"

#: weblate/html/translate.html:290 weblate/trans/forms.py:566
msgid "New comment"
msgstr "Ny kommentar"

#: weblate/html/translate.html:292
#, fuzzy
#| msgid ""
#| "You can share comments about source string for this translation with "
#| "other translators and developers."
msgid ""
"You can share comments about this string with other translators and "
"developers."
msgstr ""
"Du kan dele kommentarer til kildestrenge for denne oversættelse med andre "
"oversættere og udviklere."

#: weblate/html/translate.html:315
#, fuzzy
#| msgid "Strings to check"
msgid "Things to check"
msgstr "Strenge som skal kontrolleres"

#: weblate/html/translate.html:333
msgid "Glossary"
msgstr "Ordliste"

#: weblate/html/translate.html:351
msgid "Copy word to translation"
msgstr "Kopier ord til oversættelse"

#: weblate/html/translate.html:351 weblate/trans/forms.py:87
msgid "Copy"
msgstr "Kopier"

#: weblate/html/translate.html:359
#, fuzzy
#| msgid "No related strings found in dictionary."
msgid "No related strings were found in the glossary."
msgstr "Der blev ikke fundet relaterede strenge i ordbog."

#: weblate/html/translate.html:363
msgid "Manage glossary"
msgstr "Administrere ordliste"

#: weblate/html/translate.html:368
#, fuzzy
#| msgid "More information"
msgid "Source information"
msgstr "Mere information"

#: weblate/html/translate.html:373
msgid "Context"
msgstr "Kontekst"

#: weblate/html/translate.html:381
msgid "Flags"
msgstr "Flag"

#: weblate/html/translate.html:389
#, fuzzy
#| msgid "Strings to review"
msgid "String priority"
msgstr "strenge til gennemgang"

#: weblate/html/translation.html:28
msgid "Files"
msgstr "Filer"

#: weblate/html/translation.html:31
#, fuzzy
#| msgid "Optional short summary of license used for translations."
msgid "Download for an offline translation."
msgstr "Valgfri, kort opsummering af licensen som anvendes til oversættelser."

#: weblate/html/translation.html:31
msgid "Download source file"
msgstr ""

#: weblate/html/translation.html:33
msgid "Download for using within an application."
msgstr ""

#: weblate/html/translation.html:33
#, fuzzy
#| msgid "Copy word to translation"
msgid "Download compiled translation"
msgstr "Kopier ord til oversættelse"

#: weblate/html/translation.html:36
#, fuzzy
#| msgid "Your translations"
msgid "Upload translation"
msgstr "Dine oversættelser"

#: weblate/html/translation.html:46 weblate/html/translation.html.py:196
msgid "Locking"
msgstr "Låsning"

#: weblate/html/translation.html:51 weblate/html/translation.html.py:142
#: weblate/trans/models/changes.py:170
msgid "Automatic translation"
msgstr "Automatisk oversættelse"
<<<<<<< HEAD

#: weblate/html/translation.html:78 weblate/html/widgets.html:60
#: weblate/html/widgets.html.py:68 weblate/html/widgets.html:75
#: weblate/html/widgets.html.py:83
msgid "Translation status"
msgstr "Status på oversættelse"

#: weblate/html/translation.html:83 weblate/html/translation.html.py:265
#: weblate/html/translation_info.html:9
msgid "Strings"
msgstr "Strenge"

=======

#: weblate/html/translation.html:78 weblate/html/widgets.html:60
#: weblate/html/widgets.html.py:68 weblate/html/widgets.html:75
#: weblate/html/widgets.html.py:83
msgid "Translation status"
msgstr "Status på oversættelse"

#: weblate/html/translation.html:83 weblate/html/translation.html.py:265
#: weblate/html/translation_info.html:9
msgid "Strings"
msgstr "Strenge"

>>>>>>> 6e9f1723
#: weblate/html/translation.html:144
#, fuzzy
#| msgid ""
#| "Automatic translation takes existing translations in this project and "
#| "applies it to the current subproject. It can be used to push translations "
#| "to a different branch, to fix inconsistent translations or to translate "
#| "new subproject using translation memory."
msgid ""
"Automatic translation takes existing translations in this project and "
"applies it to the current resource. It can be used to push translations to a "
"different branch, to fix inconsistent translations or to translate new "
"resource using translation memory."
msgstr ""
"Automatisk oversættelse tager eksisterende oversættelser i projektet, og "
"anvender dem i nuværende underprojekt. Det kan bruges til at skubbe "
"oversættelser til en anden forgrening, rette inkonsistente oversættelser "
"eller oversætte nye underprojekter med brug af oversættelseshukommelse."
<<<<<<< HEAD

#: weblate/html/translation.html:151
msgid "Process"
msgstr "Gennemgå"

=======

#: weblate/html/translation.html:151
msgid "Process"
msgstr "Gennemgå"

>>>>>>> 6e9f1723
#: weblate/html/translation.html:162 weblate/html/translation.html.py:175
msgid "Upload"
msgstr "Overfør"

#: weblate/html/translation.html:165
msgid ""
"Uploaded file will be merged with current translation. In case you want to "
"overwrite already translated strings, don't forget to enable it."
msgstr ""
"Den overført fil vil blive flettet sammen med nuværende oversættelse. Hvis "
"du vil overskrive strenge som allerede er oversatte, så skal du huske at slå "
"det til."

#: weblate/html/translation.html:167
msgid "Uploaded file will be merged with current translation."
msgstr "Overført fil vil blive flettet sammen med nuværende oversættelse."

#: weblate/html/translation.html:198
msgid "Locking the translation will prevent others to work on translation."
msgstr ""
"Låsning af oversættelsen vil forhindre andre i at arbejde med oversættelsen."

#: weblate/html/translation.html:200
msgid "Locked by:"
msgstr "Låst af:"

#: weblate/html/translation.html:201
msgid "Lock expires:"
msgstr "Lås udløber:"

#: weblate/html/translation.html:203
msgid "Translation is currently not locked."
msgstr "Oversættelsen er ikke låst i øjeblikket."

#: weblate/html/translation.html:237
msgid "Review"
msgstr "Gennemgang"

#: weblate/html/translation.html:239
msgid "Review translations touched by other users."
msgstr "Gennemgå oversættelser som andre brugere har lavet."

#: weblate/html/translation.html:243
msgid "Start review"
msgstr "Start gennemgang"

#: weblate/html/translation.html:264
msgid "Percent"
msgstr "Procent"

#: weblate/html/translation.html:271
msgid "Total"
msgstr "Total"

#: weblate/html/translation.html:283
msgid "Fuzzy"
msgstr "Uklar"

#: weblate/html/translation.html:289
msgid "Failing check"
msgstr "Mislykket kontrol"

#: weblate/html/translation.html:305
#, fuzzy
#| msgid "Activity"
msgid "Last activity"
msgstr "Aktivitet"

#: weblate/html/translation.html:310
msgid "Last change"
msgstr "Sidste ændring"

#: weblate/html/translation.html:314
msgid "Last author"
msgstr "Sidste forfatter"

#: weblate/html/unit-details.html:5
#, fuzzy
#| msgid "Source strings in %s"
msgid "Source string location"
msgstr "Kildestrenge i %s"

#: weblate/html/unit-details.html:20
#, fuzzy
#| msgid "Source string:"
msgid "Source string age"
msgstr "Kildestreng:"

#: weblate/html/user-activity.html:11
msgid "Last login"
msgstr "Seneste logind"

#: weblate/html/user-activity.html:15
msgid "Registration date"
msgstr "Tilmeldingsdato"

#: weblate/html/widgets-root.html:6 weblate/html/widgets.html:7
msgid "widgets"
msgstr "Kontroller"

#: weblate/html/widgets-root.html:11 weblate/html/widgets.html:16
msgid "Promoting translation projects"
msgstr "Promovering af oversættelsesprojekter"

#: weblate/html/widgets-root.html:14
msgid ""
"Weblate provides various widgets to promote your translation projects. Open "
"one of the project pages below."
msgstr ""
"Weblate tilbyder forskellige skærmbrikker, der kan gøre opmærksomme på dine "
"oversættelsesprojekter. Åbn én af projektsiderne nedenfor."

#: weblate/html/widgets.html:19
#, python-format
msgid ""
"You can point newcomers to the introduction page at <a href=\"%(engage_url)s"
"\">%(engage_url)s</a>."
msgstr ""
"Du kan henvise nyankommne til introduktionssiden på <a href=\"%(engage_url)s"
"\">%(engage_url)s</a>."

#: weblate/html/widgets.html:22
msgid "Promoting specific translations"
msgstr "Promovering af specifikke oversættelser"

#: weblate/html/widgets.html:25
msgid ""
"Besides promoting whole translation project, you can also choose specific "
"language to promote:"
msgstr ""
"Ud over at promovere hele oversættelsesprojekter, så kan du også vælge at "
"promovere specifikke sprog:"

#: weblate/html/widgets.html:29
msgid "Image widgets"
msgstr "Billed-skærmbrikker"

#: weblate/html/widgets.html:32
msgid ""
"You can use following widgets to promote translation of your project. They "
"can increase visibility of your translation projects and bring new "
"contributors."
msgstr ""
"Du kan benytte følgende skærmbrik til at promovere oversættelsen af dit "
"projekt. De kan forøge synligheden af dine oversættelsesprojekter og skaffe "
"nye bidragydere."

#: weblate/html/widgets.html:36
#, python-format
msgid "Image %(widget)s"
msgstr "Billed-%(widget)s"

#: weblate/html/widgets.html:38
msgid "Color variants:"
msgstr "Farvevarianter:"

#: weblate/html/widgets.html:48
msgid "HTML code"
msgstr "HTML kode"

#: weblate/html/widgets.html:49
msgid "BB code"
msgstr "BB-kode"

#: weblate/html/widgets.html:50
msgid "Markdown code"
msgstr "Markdown-kode"

#: weblate/html/widgets.html:51
msgid "RST code"
msgstr "RST-kode"

#: weblate/html/widgets.html:52
msgid "Textile code"
msgstr "Textile-kode"

#: weblate/html/zen-response.html:7
msgid "Translation has been saved!"
msgstr "Oversættelse er gemt!"

#: weblate/html/zen-units.html:17
msgid "Open in full editor"
msgstr "Åbn i fuld editor"

#: weblate/html/zen-units.html:29
msgctxt "Message is fuzzy"
msgid "Fuzzy"
msgstr "Uklar"

#: weblate/html/zen-units.html:37 weblate/trans/views/edit.py:523
msgid "You have reached end of translating."
msgstr "Du er nået til slutningen af oversættelsen."

#: weblate/html/zen.html:14
msgid "zen"
msgstr "Zen"

#: weblate/html/zen.html:25
#, python-format
msgid "Current filter: %(filter_name)s (%(filter_count)s)"
msgstr "Nuværende filter: %(filter_name)s (%(filter_count)s)"

#: weblate/lang/data.py:520 weblate/lang/data.py:524 weblate/lang/data.py:530
#: weblate/lang/data.py:538 weblate/lang/data.py:542 weblate/lang/data.py:547
#: weblate/lang/data.py:553 weblate/lang/data.py:559 weblate/lang/data.py:564
#: weblate/lang/data.py:570 weblate/lang/data.py:582
msgctxt "Plural form description"
msgid "One"
msgstr "En"

#: weblate/lang/data.py:521 weblate/lang/data.py:526 weblate/lang/data.py:534
#: weblate/lang/data.py:539 weblate/lang/data.py:544 weblate/lang/data.py:550
#: weblate/lang/data.py:556 weblate/lang/data.py:560 weblate/lang/data.py:567
#: weblate/lang/data.py:574 weblate/lang/data.py:578 weblate/lang/data.py:586
msgctxt "Plural form description"
msgid "Other"
msgstr "Andet"

#: weblate/lang/data.py:525 weblate/lang/data.py:532 weblate/lang/data.py:555
#: weblate/lang/data.py:565 weblate/lang/data.py:572 weblate/lang/data.py:584
msgctxt "Plural form description"
msgid "Few"
msgstr "Få"

#: weblate/lang/data.py:529 weblate/lang/data.py:537 weblate/lang/data.py:561
#: weblate/lang/data.py:581
msgctxt "Plural form description"
msgid "Zero"
msgstr "Nul"

#: weblate/lang/data.py:531 weblate/lang/data.py:543 weblate/lang/data.py:548
#: weblate/lang/data.py:554 weblate/lang/data.py:571 weblate/lang/data.py:577
#: weblate/lang/data.py:583
msgctxt "Plural form description"
msgid "Two"
msgstr "To"

#: weblate/lang/data.py:533 weblate/lang/data.py:566 weblate/lang/data.py:573
#: weblate/lang/data.py:585
msgctxt "Plural form description"
msgid "Many"
msgstr "Mange"

#: weblate/lang/data.py:549
msgctxt "Plural form description"
msgid "Three"
msgstr "Tre"

#: weblate/lang/models.py:368
msgid "Singular"
msgstr "Ental"

#: weblate/lang/models.py:370
msgid "Plural"
msgstr "Flertal"

#: weblate/lang/models.py:371
#, python-format
msgid "Plural form %d"
msgstr "Flertalsform %d"

#: weblate/trans/admin_views.py:70
msgid "Debug mode"
msgstr "Fejlsøgningstilstand"

#: weblate/trans/admin_views.py:76
msgid "Site domain"
msgstr "Webstedsdomæne"

#: weblate/trans/admin_views.py:82
msgid "Database backend"
msgstr "Databasemotor"

#: weblate/trans/admin_views.py:88
msgid "Site administrator"
msgstr "Webstedets administrator"

#. Translators: Indexing is postponed to cron job
#: weblate/trans/admin_views.py:95
msgid "Indexing offloading"
msgstr "Aflastning af indeksering"

#: weblate/trans/admin_views.py:111
msgid "Django caching"
msgstr "Django cachelagring"

#: weblate/trans/admin_views.py:117
msgid "Avatar caching"
msgstr "Avatar cachelagring"

#: weblate/trans/admin_views.py:128
msgid "Email addresses"
msgstr "E-mail adresser"

#: weblate/trans/admin_views.py:137
msgid "Federated avatar support"
msgstr "Organisationsnetværk avatar support"

#: weblate/trans/admin_views.py:143
msgid "PyICU library"
msgstr "PyICU bibliotek"

#: weblate/trans/admin_views.py:149
msgid "Secret key"
msgstr "Hemmelige nøgle"

#: weblate/trans/admin_views.py:156
msgid "Allowed hosts"
msgstr "Tilladte værter"

#: weblate/trans/admin_views.py:163
msgid "Home directory"
msgstr "Hjemmekatalog"

#: weblate/trans/admin_views.py:170
msgid "Cached template loader"
msgstr ""

#: weblate/trans/admin_views.py:178
msgid "Admin static files"
msgstr "Admin. statiske filer"

#. Translators: placeholder SSH hashed hostname
#: weblate/trans/admin_views.py:205
msgid "[hostname hashed]"
msgstr "[værtsnavn hashed]"

#: weblate/trans/admin_views.py:266
msgid "Created new SSH key."
msgstr "Oprettede ny SSH nøgle."

#: weblate/trans/admin_views.py:270
#, python-format
msgid "Failed to generate key: %s"
msgstr "Oprettelse af nøgle mislykkedes: %s"

#: weblate/trans/admin_views.py:282
msgid "Invalid host name given!"
msgstr "Værtsnavnet er ugyldigt!"

#: weblate/trans/admin_views.py:304
#, python-format
msgid ""
"Added host key for %(host)s with fingerprint %(fingerprint)s (%(keytype)s), "
"please verify that it is correct."
msgstr ""
"Tilføjede værtsnøgle for %(host)s med fingeraftrykket %(fingerprint)s "
"(%(keytype)s, kontroller at det er korrekt."

#: weblate/trans/admin_views.py:319
#, python-format
msgid "Failed to get host key: %s"
msgstr "Kunne ikke hente værtsnøgle: %s"

#: weblate/trans/admin_views.py:344
msgid "Can not write to home directory, please check documentation."
msgstr ""

#: weblate/trans/autofixes/chars.py:30 weblate/trans/checks/chars.py:310
msgid "Trailing ellipsis"
msgstr "Efterfølgende udeladelsesprikker"

#: weblate/trans/autofixes/chars.py:43 weblate/trans/checks/chars.py:339
msgid "Zero-width space"
msgstr "Mellemrum uden bredde"

#: weblate/trans/autofixes/whitespace.py:31
msgid "Trailing and leading whitespace"
msgstr "Indledende og afsluttende mellemrum"

#: weblate/trans/checks/chars.py:30
msgid "Starting newline"
msgstr "Indledende linjeskift"

#: weblate/trans/checks/chars.py:31
msgid "Source and translation do not both start with a newline"
msgstr "Kilde og oversættelse starter ikke begge med en linjeskift"

#: weblate/trans/checks/chars.py:43
msgid "Trailing newline"
msgstr "Efterfølgende linjeskift"

#: weblate/trans/checks/chars.py:44
msgid "Source and translation do not both end with a newline"
msgstr "Kilde og oversættelser slutter ikke begge med linjeskift"

#: weblate/trans/checks/chars.py:56
msgid "Starting spaces"
msgstr "Indledende mellemrum"

#: weblate/trans/checks/chars.py:58
msgid "Source and translation do not both start with same number of spaces"
msgstr "Kilde og oversættelse starter ikke begge med samme antal mellemrum"

#: weblate/trans/checks/chars.py:87
msgid "Trailing space"
msgstr "Efterfølgende mellemrum"

#: weblate/trans/checks/chars.py:88
msgid "Source and translation do not both end with a space"
msgstr "Kilde og oversættelse ender ikke begge med et mellemrum"

#: weblate/trans/checks/chars.py:121
msgid "Trailing stop"
msgstr "Efterfølgende punktum"

#: weblate/trans/checks/chars.py:122
msgid "Source and translation do not both end with a full stop"
msgstr "Kilde og oversættelse slutter ikke begge med et punktum"

#: weblate/trans/checks/chars.py:160
msgid "Trailing colon"
msgstr "Efterfølgende kolon"

#: weblate/trans/checks/chars.py:162
msgid ""
"Source and translation do not both end with a colon or colon is not "
"correctly spaced"
msgstr ""
"Kilde og oversætter slutter ikke begge med et kolon eller kolon har ikke "
"rette afstand"

#: weblate/trans/checks/chars.py:218
msgid "Trailing question"
msgstr "Efterfølgende spørgsmålstegn"

#: weblate/trans/checks/chars.py:220
msgid ""
"Source and translation do not both end with a question mark or it is not "
"correctly spaced"
msgstr ""
"Kilde og oversættelse slutter ikke begge med et spørgsmålstegn eller "
"afstanden er ikke korrekt"

#: weblate/trans/checks/chars.py:270
msgid "Trailing exclamation"
msgstr "Efterfølgende udråbstegn"

#: weblate/trans/checks/chars.py:272
msgid ""
"Source and translation do not both end with an exclamation mark or it is not "
"correctly spaced"
msgstr ""
"Kilde og oversættelse slutter ikke begge med et udråbstegn, eller det har "
"ikke korrekt afstand"

#: weblate/trans/checks/chars.py:311
msgid "Source and translation do not both end with an ellipsis"
msgstr "Kilde og oversættelse slutter ikke begge med udeladelsesprikker"

#: weblate/trans/checks/chars.py:329
msgid "Mismatched \\n"
msgstr "Uoverensstemmende \\n"

#: weblate/trans/checks/chars.py:330
msgid "Number of \\n in translation does not match source"
msgstr "Antallet af  \\n i oversættelse svarer ikke til kilden"

#: weblate/trans/checks/chars.py:340
msgid "Translation contains extra zero-width space character"
msgstr "Oversættelse indeholder ekstra tegn med nul-bredde"

#: weblate/trans/checks/consistency.py:30
msgid "Missing plurals"
msgstr "Mangler flertalsform"

#: weblate/trans/checks/consistency.py:31
msgid "Some plural forms are not translated"
msgstr "Nogle flertalsformer er ikke oversat"

#: weblate/trans/checks/consistency.py:56
msgid "Inconsistent"
msgstr "Inkonsistent"

#: weblate/trans/checks/consistency.py:58
msgid "This message has more than one translation in this project"
msgstr "Denne besked har mere end én oversættelse i dette projekt"

#: weblate/trans/checks/format.py:226
msgid "Python format"
msgstr "Python-format"

#: weblate/trans/checks/format.py:227 weblate/trans/checks/format.py:241
#: weblate/trans/checks/format.py:255 weblate/trans/checks/format.py:269
msgid "Format string does not match source"
msgstr "Format på streng matcher ikke kilden"

#: weblate/trans/checks/format.py:240
msgid "PHP format"
msgstr "PHP-format"

#: weblate/trans/checks/format.py:254
msgid "C format"
msgstr "C-format"

#: weblate/trans/checks/format.py:268
msgid "Python brace format"
msgstr "Python braceformat"

#: weblate/trans/checks/markup.py:47
msgid "Mismatched BBcode"
msgstr "BBcode som ikke stemmer overens"

#: weblate/trans/checks/markup.py:48
msgid "BBcode in translation does not match source"
msgstr "BBcode i oversættelsen matcher ikke med kilden"

#: weblate/trans/checks/markup.py:77
msgid "XML tags mismatch"
msgstr "Uoverstemmelse mellem XML-mærker"

#: weblate/trans/checks/markup.py:78
msgid "XML tags in translation do not match source"
msgstr "XML-mærkerne i oversættelsen matcher ikke med kildens"

#: weblate/trans/checks/same.py:909
msgid "Not translated"
msgstr "Ikke oversat"

#: weblate/trans/checks/same.py:910
msgid "Source and translated strings are same"
msgstr "Kilde og oversatte strenge er ens"

#: weblate/trans/checks/source.py:35
msgid "Optional plural"
msgstr "Valgfri flertalsform"

#: weblate/trans/checks/source.py:37
msgid "The string is optionally used as plural, but not using plural forms"
msgstr ""
"Tekststrengen kan valgfrit benævnes i flertal, men anvender ikke "
"flertalsformer"

#: weblate/trans/checks/source.py:52
msgid "Ellipsis"
msgstr "Udeladelsesprikker"

#: weblate/trans/checks/source.py:54
msgid "The string uses three dots (...) instead of an ellipsis character (…)"
msgstr ""
"Tekststrengen bruger tre prikker (...) i stedet for udeladelsestegnet (...)"

#: weblate/trans/checks/source.py:68
msgid "Multiple failing checks"
msgstr "Flere svigtende kontrol"

#: weblate/trans/checks/source.py:70
msgid "The translations in several languages have failing checks"
msgstr "Oversættelse i flere sprog har svigtende kontrol"

#: weblate/trans/feeds.py:42 weblate/trans/feeds.py:80
#, python-format
msgid "Recent changes in %s"
msgstr "Seneste ændringer i %s"

#: weblate/trans/feeds.py:45 weblate/trans/feeds.py:83
#, python-format
msgid "All recent changes made using Weblate in %s."
msgstr "Alle de seneste ændringer foretaget ved hjælp af Weblate i %s."

#: weblate/trans/formats.py:631
msgid "Automatic detection"
msgstr "Automatisk genkendelse"

#: weblate/trans/formats.py:648
msgid "Gettext PO file"
msgstr "Gettext PO-fil"

#: weblate/trans/formats.py:738
msgid "Gettext PO file (monolingual)"
msgstr "Gettext PO-fil (enkeltsproget)"

#: weblate/trans/formats.py:746
msgid "Qt Linguist Translation File"
msgstr "QT Lingust oversættelsesfil"

#: weblate/trans/formats.py:753
msgid "XLIFF Translation File"
msgstr "XLIFF oversættelsesfil"

#: weblate/trans/formats.py:760
msgid "OS X Strings"
msgstr "OS X strenge"

#: weblate/trans/formats.py:767
#, fuzzy
#| msgid "OS X Strings"
msgid "OS X Strings (UTF-8)"
msgstr "OS X strenge"

#: weblate/trans/formats.py:774
msgid "Java Properties"
msgstr "Java egenskaber"

#: weblate/trans/formats.py:791
msgid "Java Properties (UTF-8)"
msgstr "Java egenskaber (UTF-8)"

#: weblate/trans/formats.py:799
msgid "PHP strings"
msgstr "PHP strenge"

#: weblate/trans/formats.py:806
msgid "Android String Resource"
msgstr "Android strengressource"

#: weblate/trans/formats.py:839
msgid "JSON file"
msgstr ""

#: weblate/trans/forms.py:55
<<<<<<< HEAD
#, fuzzy
=======
>>>>>>> 6e9f1723
#| msgid "Insert tab character"
msgid "Insert tab character"
msgstr "Indsæt et tabulatortegn"

#: weblate/trans/forms.py:56
<<<<<<< HEAD
#, fuzzy
=======
>>>>>>> 6e9f1723
#| msgid "Insert new line"
msgid "Insert new line"
msgstr "Indsæt linjeskift"

#: weblate/trans/forms.py:57
<<<<<<< HEAD
#, fuzzy
=======
>>>>>>> 6e9f1723
#| msgid "Insert horizontal ellipsis"
msgid "Insert horizontal ellipsis"
msgstr "Indsæt vandret ellips"

#: weblate/trans/forms.py:85
#, fuzzy
#| msgid "New source string"
msgid "Fill in with source string"
msgstr "Ny kildestreng"

#: weblate/trans/forms.py:98
#, fuzzy, python-brace-format
#| msgid "Insert tab character"
msgid "Insert character {0}"
msgstr "Indsæt et tabulatortegn"

#: weblate/trans/forms.py:117 weblate/trans/forms.py:125
msgid "Toggle text direction"
msgstr "Skift tekstretning"

#: weblate/trans/forms.py:189
msgid ""
"This equation identifies which plural form will be used based on given count "
"(n)."
msgstr ""
"Denne ligning identificerer hvilke flertalsformer, der skal bruges, baseret "
"på et givent antal (n)."

#: weblate/trans/forms.py:192
msgid "Plural equation"
msgstr "Flertalsligning"

#: weblate/trans/forms.py:264
msgid "Message you wanted to translate is no longer available!"
msgstr "Beskeden du ønsker at oversætte er ikke længere tilgængelig!"

#: weblate/trans/forms.py:276
msgctxt "Checkbox for marking translation fuzzy"
msgid "Fuzzy"
msgstr "Uklar"

#: weblate/trans/forms.py:319 weblate/trans/forms.py:511
msgid "File"
msgstr "Fil"

#: weblate/trans/forms.py:321 weblate/trans/forms.py:518
msgid "Merge method"
msgstr "Flettemetode"

#: weblate/trans/forms.py:323
msgid "Add as translation"
msgstr "Tilføj som oversættelse"

#: weblate/trans/forms.py:324
msgid "Add as a suggestion"
msgstr "Tilføj som forslag"

#: weblate/trans/forms.py:325
msgid "Add as fuzzy translation"
msgstr "Tilføj som uklar oversættelse"

#: weblate/trans/forms.py:330
msgid "Merge file header"
msgstr "Flet filheaderen"

#: weblate/trans/forms.py:331
msgid "Merges content of file header into the translation."
msgstr "Fletter filindholdet ind i oversættelsen."

#: weblate/trans/forms.py:342
msgid "Overwrite existing translations"
msgstr "Overskriv eksisterende oversættelser"

#: weblate/trans/forms.py:352
msgid "Author name"
msgstr "Navn på forfatter"

#: weblate/trans/forms.py:354 weblate/trans/forms.py:359
msgid "Keep empty for using currently logged in user."
msgstr ""
"Undlad at udfylde for at benytte brugeren som er logget ind i øjeblikket."

#: weblate/trans/forms.py:357
msgid "Author email"
msgstr "Forfatterens e-mail"

#: weblate/trans/forms.py:381
msgid "Query"
msgstr "Forespørgsel"

#: weblate/trans/forms.py:385
msgid "Search type"
msgstr "Søgetype"

#: weblate/trans/forms.py:388
msgid "Fulltext"
msgstr "Fuldtekst"

#: weblate/trans/forms.py:389
msgid "Exact match"
msgstr "Nøjagtigt ens"

#: weblate/trans/forms.py:390
msgid "Substring"
msgstr "Delstreng"

#: weblate/trans/forms.py:395
msgid "Search in source strings"
msgstr "Søg i kildestrenge"

#: weblate/trans/forms.py:400
msgid "Search in target strings"
msgstr "Søg i målstrenge"

#: weblate/trans/forms.py:405
msgid "Search in context strings"
msgstr "Søg i kontekststrenge"

#: weblate/trans/forms.py:466
msgid "Overwrite strings"
msgstr "Overskriv strenge"

#: weblate/trans/forms.py:471
msgid "Replace inconsistent"
msgstr "Erstat inkonsistente"

#: weblate/trans/forms.py:476
msgid "Subproject to use"
msgstr "Delprojekt som skal bruges"

#: weblate/trans/forms.py:495
msgid "All subprojects"
msgstr "Alle delprojekter"

#: weblate/trans/forms.py:513
msgid ""
"You can upload any format which is understood by Translate Toolkit "
"(including TBX, CSV or Gettext PO files)."
msgstr ""
"Du kan overføre ethvert format, der forstås af Translate Toolkit (inklusive "
"TBX, CSV eller Gettext PO-filer)."

#: weblate/trans/forms.py:520
msgid "Keep current"
msgstr "Bevar nuværende"

#: weblate/trans/forms.py:521
msgid "Overwrite existing"
msgstr "Overskriv eksisterende"

#: weblate/trans/forms.py:522
msgid "Add as other translation"
msgstr "Tilføj som anden oversættelse"

#: weblate/trans/forms.py:533
msgid "Starting date"
msgstr "Startdato"

#: weblate/trans/forms.py:552
msgctxt "Select starting letter in glossary"
msgid "Any"
msgstr "Alle"

#: weblate/trans/forms.py:554
msgid "Starting letter"
msgstr "Begyndelsesbogstav"

#: weblate/trans/forms.py:569
msgid "Scope"
msgstr ""

#: weblate/trans/forms.py:571
msgid ""
"Is your comment specific to this translation or generic for all of them?"
msgstr ""

#: weblate/trans/forms.py:577
msgid "Source string comment, suggestions to change this string"
msgstr ""

#: weblate/trans/forms.py:581
#, fuzzy
#| msgid ""
#| "You can share comments about this translation with other translators."
msgid "Translation comment, discussions with other translators"
msgstr "Du kan dele kommentarer til denne oversættelser med andre oversættere."

#: weblate/trans/forms.py:594
msgid "Whole project"
msgstr "Hele projektet"

#: weblate/trans/forms.py:629
msgid "Strings with higher priority are offered first to translators."
msgstr ""

#: weblate/trans/models/advertisement.py:33
#, python-brace-format
msgid "Donate to Weblate at {0}"
msgstr "Donér til Weblate på {0}"

#: weblate/trans/models/advertisement.py:34
#, python-brace-format
msgid "Support Weblate at {0}"
msgstr "Støt Weblate på {0}"

#: weblate/trans/models/advertisement.py:38
msgid "Support Weblate using GitTip"
msgstr "Støt Weblate ved hjælp af GitTip"

#: weblate/trans/models/advertisement.py:90
msgid "Mail footer (text)"
msgstr "E-mail sidefod (tekst)"

#: weblate/trans/models/advertisement.py:91
msgid "Mail footer (HTML)"
msgstr "E-mail sidefod (HTML)"

#: weblate/trans/models/advertisement.py:96
msgid "Placement"
msgstr "Placering"

#: weblate/trans/models/advertisement.py:99
msgid "Start date"
msgstr "Startdato"

#: weblate/trans/models/advertisement.py:102
msgid "End date"
msgstr "Slutdato"

#: weblate/trans/models/advertisement.py:105
msgid "Text"
msgstr "Tekst"

#: weblate/trans/models/advertisement.py:107
msgid "Depending on placement, HTML can be allowed."
msgstr "Afhængigt af placering, kan HTML tillades."

#: weblate/trans/models/advertisement.py:113
msgid "Free form note for your notes, not used within Weblate."
msgstr "Fri form note til dine noter, anvendes ikke i Weblate."

#: weblate/trans/models/changes.py:164
msgid "Resource update"
msgstr "Ressourceopdatering"

#: weblate/trans/models/changes.py:165
msgid "Translation completed"
msgstr "Oversættelse er færdiggjort"

#: weblate/trans/models/changes.py:166
msgid "Translation changed"
msgstr "Oversættelse er ændret"

#: weblate/trans/models/changes.py:168
msgid "Comment added"
msgstr "Kommentar tilføjet"

#: weblate/trans/models/changes.py:169
msgid "Suggestion added"
msgstr "Forslag tilføjet"

#: weblate/trans/models/changes.py:171
msgid "Suggestion accepted"
msgstr "Forslag er accepteret"

#: weblate/trans/models/changes.py:172
msgid "Translation reverted"
msgstr "Oversættelse er rullet tilbage"

#: weblate/trans/models/changes.py:173
msgid "Translation uploaded"
msgstr "Overførte oversættelser"

#: weblate/trans/models/changes.py:174
msgid "Glossary added"
msgstr "Ordliste tilføjet"

#: weblate/trans/models/changes.py:175
msgid "Glossary updated"
msgstr "Ordliste opdateret"

#: weblate/trans/models/changes.py:176
msgid "Glossary uploaded"
msgstr "Ordliste blev overført"

#: weblate/trans/models/changes.py:177
msgid "New source string"
msgstr "Ny kildestreng"

#: weblate/trans/models/changes.py:199
#, python-format
msgid "%(action)s at %(time)s on %(translation)s by %(user)s"
msgstr "%(action)s per %(time)s på %(translation)s af %(user)s"

#: weblate/trans/models/project.py:45
msgid "Use contact form"
msgstr "Brug kontaktformular"

#: weblate/trans/models/project.py:46
msgid "Point to translation instructions URL"
msgstr "Henvis til URL for oversættelsesinstrukser"

#: weblate/trans/models/project.py:47
msgid "Automatically add language file"
msgstr "Tilføj automatisk sprogfil"

#: weblate/trans/models/project.py:48
msgid "No adding of language"
msgstr "Ingen tilføjelse af sprog"

#: weblate/trans/models/project.py:51
msgid "Merge"
msgstr "Flet"

#: weblate/trans/models/project.py:52
msgid "Rebase"
msgstr "Flyt forgreningspunkt (rebase)"

#: weblate/trans/models/project.py:82 weblate/trans/models/subproject.py:63
msgid "Name to display"
msgstr "Navn som skal vises"

#: weblate/trans/models/project.py:85 weblate/trans/models/subproject.py:66
msgid "URL slug"
msgstr "URL-slug"

#: weblate/trans/models/project.py:87 weblate/trans/models/subproject.py:68
msgid "Name used in URLs and file names."
msgstr "Navn, der anvendes i webadresser og filnavne."

#: weblate/trans/models/project.py:91
msgid "Main website of translated project."
msgstr "Hovedhjemmeside for oversættelseprojekt."

#: weblate/trans/models/project.py:94
msgid "Mailing list"
msgstr "Postliste"

#: weblate/trans/models/project.py:96
msgid "Mailing list for translators."
msgstr "Postliste for oversættere."

#: weblate/trans/models/project.py:99
msgid "Translation instructions"
msgstr "Oversættelsesinstruktioner"

#: weblate/trans/models/project.py:101
msgid "URL with instructions for translators."
msgstr "URL med vejledning for oversættere."

#: weblate/trans/models/project.py:108
msgid "Optional short summary of license used for translations."
msgstr "Valgfri, kort opsummering af licensen som anvendes til oversættelser."

#: weblate/trans/models/project.py:112
msgid "License URL"
msgstr "URL til licens"

#: weblate/trans/models/project.py:114
msgid "Optional URL with license details."
msgstr "Valgfri URL med licensdetaljer."

#: weblate/trans/models/project.py:117
msgid "New language"
msgstr "Nyt sprog"

#: weblate/trans/models/project.py:122
msgid "How to handle requests for creating new languages."
msgstr "Hvorledes forespørgsler om oprettelse af nye sprog håndteres."

#: weblate/trans/models/project.py:126
msgid "Merge style"
msgstr "Flette-stil"

#: weblate/trans/models/project.py:131
msgid ""
"Define whether Weblate should merge upstream repository or rebase changes "
"onto it."
msgstr ""
"Tag stilling til om Weblate skal flette opstrømsarkiv eller flytte "
"forgreningspunkt for ændringer ovenpå det."

#: weblate/trans/models/project.py:138
msgid "Commit message"
msgstr "Indsend besked"

#: weblate/trans/models/project.py:140
msgid ""
"You can use format strings for various information, please check "
"documentation for more details."
msgstr ""
"Du kan anvende formatstrenge til diverse information, se dokumentationen for "
"flere detaljer."

#: weblate/trans/models/project.py:147
msgid "Committer name"
msgstr "Navn på indsender"

#: weblate/trans/models/project.py:152
msgid "Committer email"
msgstr "E-mail på indsender"

#: weblate/trans/models/project.py:157
msgid "Push on commit"
msgstr "Skub under indsendelse"

#: weblate/trans/models/project.py:160
msgid "Whether the repository should be pushed upstream on every commit."
msgstr "Om arkivet skal skubbes opstrøm ved hver indsendelse."

#: weblate/trans/models/project.py:165
msgid "Set Translation-Team header"
msgstr "Angiv overskrift for oversættelseshold"

#: weblate/trans/models/project.py:168
msgid ""
"Whether the Translation-Team in file headers should be updated by Weblate."
msgstr "Om oversættelseshold i filhoveder bør opdateres af Weblate."

#: weblate/trans/models/project.py:174
msgid "Enable ACL"
msgstr "Aktiver ACL"

#: weblate/trans/models/project.py:177
msgid ""
"Whether to enable ACL for this project, please check documentation before "
"enabling this."
msgstr "Om ACL skal aktiveres for projektet eller ikke, se dokumentationen."

#: weblate/trans/models/project.py:216
#, python-format
msgid "You are not allowed to access project %s."
msgstr "Du har ikke adgang til projektet %s."

#: weblate/trans/models/project.py:223
msgid ""
"Please either fill in instructions URL or use different option for adding "
"new language."
msgstr ""
"Udfyld enten instruktions-URL eller benyt en anden metode til tilføjelse af "
"nyt sprog."

#: weblate/trans/models/project.py:229
msgid "License URL can not be used without license summary."
msgstr "URL til licens kan ikke anvendes uden en licensopsummering."

#: weblate/trans/models/project.py:235
#, python-format
msgid "Could not create project directory: %s"
msgstr "Kunne ikke oprette projektmappe: %s"

#: weblate/trans/models/source.py:25
msgid "Very high"
msgstr ""

#: weblate/trans/models/source.py:26
msgid "High"
msgstr ""

#: weblate/trans/models/source.py:27
msgid "Medium"
msgstr ""

#: weblate/trans/models/source.py:28
#, fuzzy
#| msgid "Lao"
msgid "Low"
msgstr "Laotisk"

#: weblate/trans/models/source.py:29
msgid "Very low"
msgstr ""

#: weblate/trans/models/subproject.py:61
#, fuzzy
#| msgid "Resource update"
msgid "Resource name"
msgstr "Ressourceopdatering"

#: weblate/trans/models/subproject.py:83
msgid "Git push URL"
msgstr "Git push URL"

#: weblate/trans/models/subproject.py:86
msgid "URL of push Git repository, pushing is disabled if empty."
msgstr "URL for Git-arkiv, push deaktiveres hvis tom."

#: weblate/trans/models/subproject.py:91
msgid "Repository browser"
msgstr "Arkiv browser"

#: weblate/trans/models/subproject.py:93
#, python-format
msgid ""
"Link to repository browser, use %(branch)s for branch, %(file)s and %(line)s "
"as filename and line placeholders."
msgstr ""
"Henvisning til arkiv-browser, brug %(branch)s for forgrening, %(file)s og "
"%(line)s som filnavn og pladsholdere for linjer."

#: weblate/trans/models/subproject.py:100
msgid "Exported Git URL"
msgstr "Eksporterede Git URL"

#: weblate/trans/models/subproject.py:103
msgid "URL of Git repository where users can fetch changes from Weblate"
msgstr "URL for Git-arkivet, hvor brugere kan hente ændringer fra Weblate"

#: weblate/trans/models/subproject.py:108
msgid "Source string bug report address"
msgstr "Adresse for fejlrapport af kildestreng"

#: weblate/trans/models/subproject.py:110
msgid ""
"Email address where errors in source string will be reported, keep empty for "
"no emails."
msgstr ""
"E-post-adresser hvortil fejl i kildestrenge bliver rapporteret. Bevar tom "
"for at undlade e-post."

#: weblate/trans/models/subproject.py:118
msgid "Git branch to translate"
msgstr "Git-forgrening som skal oversættes"

#: weblate/trans/models/subproject.py:131
msgid "Monolingual base language file"
msgstr "Etsproget basissprogfil"

#: weblate/trans/models/subproject.py:135
msgid ""
"Filename of translations base file, which contains all strings and their "
"source; this is recommended to use for monolingual translation formats."
msgstr ""
"Filnavn på oversættelses basisfil, der indeholder alle strenge og deres "
"kilde, det anbefales at bruge for etsproget oversættelse formater."

#: weblate/trans/models/subproject.py:141
msgid "Base file for new translations"
msgstr "Skabelonfil for nye oversættelser"

#: weblate/trans/models/subproject.py:145
msgid ""
"Filename of file which is used for creating new translations. For Gettext "
"choose .pot file."
msgstr ""
"Filnavn, som bruges til at oprette nye oversættelser. For Gettext vælges ."
"pot-fil."

#: weblate/trans/models/subproject.py:150
msgid "File format"
msgstr "Filformat"

#: weblate/trans/models/subproject.py:155
msgid "Automatic detection might fail for some formats and is slightly slower."
msgstr ""
"Automatisk detektering kan fejle for nogle formater, og er en smule "
"langsommere."

#: weblate/trans/models/subproject.py:160
msgid "Additional commit file"
msgstr "Yderligere commit-fil"

#: weblate/trans/models/subproject.py:166
msgid ""
"Additional file to include in commits; please check documentation for more "
"details."
msgstr ""
"Ekstra fil som skal inkluderes ved indsendelser; se dokumentationen for "
"flere detaljer."

#: weblate/trans/models/subproject.py:171
msgid "Pre-commit script"
msgstr "Skript for præ-commit"

#: weblate/trans/models/subproject.py:177
msgid ""
"Script to be executed before committing translation, please check "
"documentation for more details."
msgstr ""
"Skript som skal udføres før oversættelsen indsendes, se dokumentationen for "
"flere detaljer."

#: weblate/trans/models/subproject.py:183
msgid "Locked"
msgstr "Låst"

#: weblate/trans/models/subproject.py:186
#, fuzzy
#| msgid "Whether subproject is locked for translation updates."
msgid "Whether resource is locked for translation updates."
msgstr "Om et delprojektet låses for oversættelsesopdateringer."

#: weblate/trans/models/subproject.py:190
msgid "Allow translation propagation"
msgstr "Tillad oversættelse propagation"

#: weblate/trans/models/subproject.py:193
#, fuzzy
#| msgid ""
#| "Whether translation updates in other subproject will cause automatic "
#| "translation in this project"
msgid ""
"Whether translation updates in other resources will cause automatic "
"translation in this one"
msgstr ""
"Om opdateringer for oversættelser i andre delprojekter, skal føre til "
"automatisk oversættelse i projektet"

#: weblate/trans/models/subproject.py:198
msgid "Save translation history"
msgstr "Gem oversættelseshistorik"

#: weblate/trans/models/subproject.py:201
msgid "Whether Weblate should keep history of translations"
msgstr "Om Weblate skal bevare en historik over oversættelser"

#: weblate/trans/models/subproject.py:205
#, fuzzy
#| msgid "Invalid suggestion!"
msgid "Enable suggestions"
msgstr "Ugyldigt forslag!"

#: weblate/trans/models/subproject.py:208
#, fuzzy
#| msgid "Machine translation suggestions"
msgid "Whether to allow translation suggestions at all."
msgstr "Forslag fra maskinoversætter"

#: weblate/trans/models/subproject.py:212
msgid "Suggestion voting"
msgstr "Forslag om afstemning"

#: weblate/trans/models/subproject.py:215
msgid "Whether users can vote for suggestions."
msgstr "Om brugerne kan stemme på forslag."

#: weblate/trans/models/subproject.py:219
msgid "Autoaccept suggestions"
msgstr "Accepter forslag automatisk"

#: weblate/trans/models/subproject.py:222
msgid ""
"Automatically accept suggestions with this number of votes, use 0 to disable."
msgstr ""
"Accepterer automatisk forslag med dette antal stemmer, brug 0 for at "
"deaktivere."

#: weblate/trans/models/subproject.py:228
msgid "Quality checks flags"
msgstr "Kvalitetskontrolflag"

#: weblate/trans/models/subproject.py:231
msgid ""
"Additional comma-separated flags to influence quality checks, check "
"documentation for possible values."
msgstr ""
"Yderligere komma adskilte flag for at påvirke kvalitetskontrol, se "
"dokumentationen for mulige værdier."

#: weblate/trans/models/subproject.py:456
msgid ""
"Failed to verify SSH host key, please add them in SSH page in the admin "
"interface."
msgstr ""
"Mislykkedes med verificering af SSH-værtsnøgle - tilføj dem på SSH-siden i "
"adminstrationsdelen."

#: weblate/trans/models/subproject.py:460
#, fuzzy, python-format
#| msgid "Failed to fetch git repository: %s"
msgid "Failed to fetch repository: %s"
msgstr "Kunne ikke hente git-arkiv: %s"

#: weblate/trans/models/subproject.py:532
#, python-format
msgid "Push is disabled for %s."
msgstr "Push er deaktiveret for %s."

#: weblate/trans/models/subproject.py:573
#, python-format
msgid "Failed to push to remote branch on %s."
msgstr "Mislykkedes med at skubbe (push) til fjern forgrening på %s."

#: weblate/trans/models/subproject.py:609
#, python-format
msgid "Failed to reset to remote branch on %s."
msgstr "Mislykkedes med at nulstille fjern forgrening på %s."

#: weblate/trans/models/subproject.py:660
#, python-format
msgid "Failed to rebase our branch onto remote branch %s."
msgstr ""
"Mislykkedes med at flytte forgreningspunkt ovenpå fjernt beliggende "
"forgrening %s."

#: weblate/trans/models/subproject.py:663
#, python-format
msgid "Failed to merge remote branch into %s."
msgstr "Mislykkedes med at flette fjern forgrening i ind %s."

#: weblate/trans/models/subproject.py:794
#, fuzzy
#| msgid "Can not link to linked repository!"
msgid "Invalid link to a Weblate project, can not link to linked repository!"
msgstr "Kan ikke henvise til sammenkædet arkiv!"

#: weblate/trans/models/subproject.py:801
#, fuzzy
#| msgid "Invalid link to Weblate project, use weblate://project/subproject."
msgid "Invalid link to a Weblate project, can not link to self!"
msgstr "Ugyldigt link til Weblate projekt, brug weblate://project/subproject."

#: weblate/trans/models/subproject.py:808
#, fuzzy
#| msgid "Invalid link to Weblate project, use weblate://project/subproject."
msgid "Invalid link to a Weblate project, use weblate://project/subproject."
msgstr "Ugyldigt link til Weblate projekt, brug weblate://project/subproject."

#: weblate/trans/models/subproject.py:814
msgid "Push URL is not used when repository is linked!"
msgstr "Push URL anvendes ikke når arkivet er sammenkædet!"

#: weblate/trans/models/subproject.py:818
msgid "Export URL is not used when repository is linked!"
msgstr "Eksport af URL anvendes ikke når arkivet er sammenkædet!"

#: weblate/trans/models/subproject.py:826
msgid "The mask did not match any files!"
msgstr "Masken matchede ingen filer!"

#: weblate/trans/models/subproject.py:834
#, fuzzy
#| msgid ""
#| "There are more files for single language, please adjust the mask and use "
#| "subprojects for translating different resources."
msgid ""
"There are more files for single language, please adjust the mask and use "
"resources for translating different resources."
msgstr ""
"Der er flere filer til et enkelt sprog. Juster masken og brug underprojekter "
"til at oversættelse forskellige ressourcer."

#: weblate/trans/models/subproject.py:840
#, python-format
msgid ""
"Multiple translations were mapped to a single language code (%s). You should "
"disable SIMPLIFY_LANGUAGES to prevent Weblate mapping similar languages to "
"one."
msgstr ""
"Flere oversættelser var knyttet til en enkelt sprogkode (%s). Du skal "
"deaktivere SIMPLIFY_LANGUAGES for at forhindre at Weblate mapper lignende "
"sprog til et."

#: weblate/trans/models/subproject.py:861
msgid "File does not seem to be valid!"
msgstr "Filen synes ikke at være gyldigt!"

#: weblate/trans/models/subproject.py:869
#, python-format
msgid "Format of %d matched files could not be recognized."
msgstr "Format på %d matchede filer, kunne ikke genkendes."

#: weblate/trans/models/subproject.py:878
#, python-format
msgid "Failed to parse %d matched files!"
msgstr "Kunne ikke fortolke %d matchede filer!"

#: weblate/trans/models/subproject.py:889
msgid ""
"Chosen file format does not support adding new translations as chosen in "
"project settings."
msgstr ""
"Det valgte filformat understøtter ikke tilføjelse af nye oversættelser, som "
"valgt i projektindstillinger."

#: weblate/trans/models/subproject.py:895
msgid "Format of base file for new translations was not recognized!"
msgstr ""
"Format på oversættelsesskabelon for nye oversættelser kunne ikke genkendes!"

#: weblate/trans/models/subproject.py:900
msgid "Base file for new translations is not used because of project settings."
msgstr ""
"Basisfilen til nye oversættelser bliver ikke brugt på grund af "
"projektetindstillinger."

#: weblate/trans/models/subproject.py:911
#: weblate/trans/models/subproject.py:917
msgid "You can not base file with bilingual translation!"
msgstr "Du kan ikke bruge basissprogfil til tosprogede oversættelser!"

#: weblate/trans/models/subproject.py:924
msgid "Template file not found!"
msgstr "Skabelonfil blev ikke fundet!"

#: weblate/trans/models/subproject.py:931
msgid "Format of translation base file could not be recognized."
msgstr "Format på oversættelsesskabelon kunne ikke genkendes."

#: weblate/trans/models/subproject.py:937
#, python-format
msgid "Failed to parse translation base file: %s"
msgstr "Kunne ikke fortolke oversættelsesskabelon: %s"

#: weblate/trans/models/subproject.py:942
msgid "You can not use monolingual translation without base file!"
msgstr "Du kan ikke bruge enkeltsprogede oversættelse uden basissprogfil!"

#: weblate/trans/models/subproject.py:962
#, fuzzy, python-brace-format
#| msgid "Support Weblate at {0}"
msgid "Unsupported file format: {0}"
msgstr "Støt Weblate på {0}"

#: weblate/trans/models/subproject.py:969
#, python-format
msgid "Failed to update git: %s"
msgstr "Kunne ikke opdatere Git: %s"

#: weblate/trans/models/subproject.py:992
msgid "Automatically accepting suggestions can work only with voting enabled!"
msgstr ""
"Automatisk accepterer forslag kan kun arbejde med stemmeafgivelse aktiveret!"

#: weblate/trans/models/translation.py:190
#, python-format
msgid ""
"Filename %s not found in repository! To add new translation, add language "
"file into repository."
msgstr ""
"Filnavnet %s blev ikke fundet i arkivet. For at tilføje en ny oversættelse, "
"tilføj sprogfil i arkivet."

#: weblate/trans/models/translation.py:199
#, python-format
msgid "Format of %s could not be recognized."
msgstr "Format fra %s kunne ikke genkendes."

#: weblate/trans/models/translation.py:204
#, python-format
msgid "Failed to parse file %(file)s: %(error)s"
msgstr "Kunne ikke fortolke filen %(file)s: %(error)s"

#: weblate/trans/models/translation.py:251
#, python-format
msgid "This translation is locked by %(user)s!"
msgstr "Oversættelsen er låst af %(user)s!"

#: weblate/trans/models/translation.py:985
#: weblate/trans/models/translation.py:1033
msgid "All strings"
msgstr "Alle strenge"

#: weblate/trans/models/translation.py:996
#: weblate/trans/models/translation.py:1072 weblate/trans/views/edit.py:55
msgid "Strings with any failing checks"
msgstr "Strenge med fejlslagen kontrol"

#: weblate/trans/models/translation.py:1019
#: weblate/trans/models/translation.py:1095
#, fuzzy
#| msgid "Strings with comments (%d)"
msgid "Strings with comments"
msgstr "Strenge med kommentarer (%d)"

#: weblate/trans/models/translation.py:1044 weblate/trans/views/edit.py:51
msgid "Untranslated strings"
msgstr "Strenge der ikke er oversat"

#: weblate/trans/models/translation.py:1054 weblate/trans/views/edit.py:49
msgid "Fuzzy strings"
msgstr "Uklare strenge"

#: weblate/trans/models/translation.py:1063 weblate/trans/views/edit.py:53
msgid "Strings with suggestions"
msgstr "Strenge med forslag"

#: weblate/trans/models/unit.py:532
msgid "Failed to store message in the backend, lock timeout occurred!"
msgstr ""
"Kunne ikke gemme meddelelse i backend - der opstod en lås ved tidsudløb!"

#: weblate/trans/models/unit.py:544
msgid "Message not found in backend storage, it is probably corrupted."
msgstr ""
"Beskeden blev ikke fundet i backend lager. Den er sandsynligvis beskadiget."

#: weblate/trans/models/unit.py:691
#, python-format
msgid "unit ID %s"
msgstr "enheds-ID %s"

#: weblate/trans/models/unit.py:1017
msgid "Message is fuzzy"
msgstr "Besked er uklar"

#: weblate/trans/models/unit.py:1022
msgid "Message is not translated"
msgstr "Beskeden er ikke oversat"

#: weblate/trans/models/unit.py:1027
msgid "Message has failing checks"
msgstr "Beskeden har mislykket kontrol"

#: weblate/trans/models/unit.py:1032
msgid "Message is translated"
msgstr "Besked er oversat"

#: weblate/trans/models/unit.py:1038
msgid "Message has comments"
msgstr "Beskeden har kommentarer"

#: weblate/trans/templatetags/translations.py:52
msgid "Good configuration"
msgstr "God konfiguration"

#: weblate/trans/templatetags/translations.py:53
msgid "Bad configuration"
msgstr "Dårlig konfiguration"

#: weblate/trans/templatetags/translations.py:54
msgid "Possible configuration"
msgstr "Mulig konfiguration"

#: weblate/trans/templatetags/translations.py:71
msgid "Tab character"
msgstr "Tabuleringstegn"

#: weblate/trans/templatetags/translations.py:92
msgid "New line"
msgstr "Linjeskift"

#: weblate/trans/templatetags/translations.py:267
msgid "a year ago"
msgstr "et år siden"

#: weblate/trans/templatetags/translations.py:269
#, python-format
msgid "%(count)s year ago"
msgid_plural "%(count)s years ago"
msgstr[0] "%(count)s år siden"
msgstr[1] "%(count)s år siden"

#: weblate/trans/templatetags/translations.py:274
msgid "a month ago"
msgstr "en måned siden"

#: weblate/trans/templatetags/translations.py:276
#, python-format
msgid "%(count)s month ago"
msgid_plural "%(count)s months ago"
msgstr[0] "%(count)s måned siden"
msgstr[1] "%(count)s måneder siden"

#: weblate/trans/templatetags/translations.py:281
#, python-format
msgid "%(count)s week ago"
msgid_plural "%(count)s weeks ago"
msgstr[0] "%(count)s uge siden"
msgstr[1] "%(count)s uger siden"

#: weblate/trans/templatetags/translations.py:285
msgid "a week ago"
msgstr "en uge siden"

#: weblate/trans/templatetags/translations.py:287
msgid "yesterday"
msgstr "I går"

#: weblate/trans/templatetags/translations.py:289
#, python-format
msgid "%(count)s day ago"
msgid_plural "%(count)s days ago"
msgstr[0] "%(count)s dag siden"
msgstr[1] "%(count)s dage siden"

#: weblate/trans/templatetags/translations.py:292
#: weblate/trans/templatetags/translations.py:353
msgid "now"
msgstr "nu"

#: weblate/trans/templatetags/translations.py:295
msgid "a second ago"
msgstr "et sekund siden"

#: weblate/trans/templatetags/translations.py:297
#, python-format
msgid "%(count)s second ago"
msgid_plural "%(count)s seconds ago"
msgstr[0] "%(count)s sekund siden"
msgstr[1] "%(count)s sekunder siden"

#: weblate/trans/templatetags/translations.py:302
msgid "a minute ago"
msgstr "et minut siden"

#: weblate/trans/templatetags/translations.py:304
#, python-format
msgid "%(count)s minute ago"
msgid_plural "%(count)s minutes ago"
msgstr[0] "%(count)s minut siden"
msgstr[1] "%(count)s minutter siden"

#: weblate/trans/templatetags/translations.py:309
msgid "an hour ago"
msgstr "en time siden"

#: weblate/trans/templatetags/translations.py:311
#, python-format
msgid "%(count)s hour ago"
msgid_plural "%(count)s hours ago"
msgstr[0] "%(count)s time siden"
msgstr[1] "%(count)s timer siden"

#: weblate/trans/templatetags/translations.py:328
msgid "a year from now"
msgstr "et år fra nu"

#: weblate/trans/templatetags/translations.py:330
#, python-format
msgid "%(count)s year from now"
msgid_plural "%(count)s years from now"
msgstr[0] "et år fra nu"
msgstr[1] "%(count)s år fra nu"

#: weblate/trans/templatetags/translations.py:335
msgid "a month from now"
msgstr "en måned fra nu"

#: weblate/trans/templatetags/translations.py:337
#, python-format
msgid "%(count)s month from now"
msgid_plural "%(count)s months from now"
msgstr[0] "en måned fra nu"
msgstr[1] "%(count)s måneder fra nu"

#: weblate/trans/templatetags/translations.py:342
#, python-format
msgid "%(count)s week from now"
msgid_plural "%(count)s weeks from now"
msgstr[0] "en uge fra nu"
msgstr[1] "%(count)s uger fra nu"

#: weblate/trans/templatetags/translations.py:346
msgid "tomorrow"
msgstr "i morgen"

#: weblate/trans/templatetags/translations.py:348
msgid "a week from now"
msgstr "en uge fra nu"

#: weblate/trans/templatetags/translations.py:350
#, python-format
msgid "%(count)s day from now"
msgid_plural "%(count)s days from now"
msgstr[0] "et sekund fra nu"
msgstr[1] "%(count)s sekunder fra nu"

#: weblate/trans/templatetags/translations.py:356
msgid "a second from now"
msgstr "et sekund fra nu"

#: weblate/trans/templatetags/translations.py:358
#, python-format
msgid "%(count)s second from now"
msgid_plural "%(count)s seconds from now"
msgstr[0] "et sekund fra nu"
msgstr[1] "%(count)s sekunder fra nu"

#: weblate/trans/templatetags/translations.py:365
msgid "a minute from now"
msgstr "et minut fra nu"

#: weblate/trans/templatetags/translations.py:367
#, python-format
msgid "%(count)s minute from now"
msgid_plural "%(count)s minutes from now"
msgstr[0] "et minut fra nu"
msgstr[1] "%(count)s minutter fra nu"

#: weblate/trans/templatetags/translations.py:374
msgid "an hour from now"
msgstr "en time fra nu"

#: weblate/trans/templatetags/translations.py:376
#, python-format
msgid "%(count)s hour from now"
msgid_plural "%(count)s hours from now"
msgstr[0] "en time fra nu"
msgstr[1] "%(count)s timer fra nu"

#: weblate/trans/validators.py:41 weblate/trans/validators.py:51
#: weblate/trans/validators.py:71
#, python-format
msgid "Bad format string (%s)"
msgstr "Forkert formateret streng (%s)"

#: weblate/trans/validators.py:80
msgid "File mask does not contain * as a language placeholder!"
msgstr "Filmaske indeholder ikke * som en pladsholder for sprog!"

#: weblate/trans/validators.py:90
msgid ""
"Value of 1 is not allowed for autoaccept as every user gives vote to his "
"suggestion."
msgstr ""
"En værdi på 1 er ikke tilladt for autoaccept, da hver bruger giver sin "
"stemme til forslaget."

#: weblate/trans/validators.py:104
#, python-format
msgid "Invalid check flag: \"%s\""
msgstr "Ugyldig kontrolflag: \"%s\""

#: weblate/trans/views/basic.py:62
msgid ""
"You have activated your account, now you should set the password to be able "
"to login next time."
msgstr ""
"Du har aktiveret din konto, nu skal du angive adgangskoden for at kunne "
"logge ind næste gang."

#: weblate/trans/views/basic.py:81
msgid "Please set your full name in your profile."
msgstr "Angiv dit fulde navn i din profil."

#: weblate/trans/views/basic.py:144
#, python-format
msgid "Search for %s"
msgstr "Søg efter %s"

#: weblate/trans/views/basic.py:150
msgid "Invalid search query!"
msgstr "Ugyldig søgeforespørgsel!"

#: weblate/trans/views/basic.py:181
#, python-format
msgid ""
"<a href=\"%(url)s\">Translation project for %(project)s</a> currently "
"contains %(total)s strings for translation and is <a href=\"%(url)s\">being "
"translated into %(languages)s languages</a>. Overall, these translations are "
"%(percent)s%% complete."
msgstr ""
"<a href=\"%(url)s\">Oversættelsesprojektet for %(project)s</a> indeholder i "
"øjeblikket %(total)s strenge til oversættelse, og <a href=\"%(url)s\">bliver "
"oversat til %(languages)s sprog</a>. I gennemsnit er %(percent)s%% af "
"oversættelserne komplette."

#: weblate/trans/views/basic.py:190
#, python-format
msgid ""
"<a href=\"%(url)s\">Translation project for %(project)s</a> into English "
"currently contains %(total)s strings for translation and is %(percent)s%% "
"complete."
msgstr ""
"<a href=\"%(url)s\">Projektet med at oversætte %(project)s</a> til dansk "
"indeholder i øjeblikket %(total)s strenge til oversættelse, og er "
"%(percent)s komplet."

#: weblate/trans/views/basic.py:338
msgid "Page Not Found"
msgstr "Siden blev ikke fundet"

#: weblate/trans/views/basic.py:353
msgid "Permission Denied"
msgstr "Adgang nægtet"

#: weblate/trans/views/basic.py:448
msgid "Chosen translation already exists in this project!"
msgstr "Valgte oversættelsen eksisterer allerede i projektet!"

#: weblate/trans/views/basic.py:455
msgid ""
"A request for a new translation has been sent to the project's maintainers."
msgstr "Anmodning om ny oversættelse til projektets udviklere."

#: weblate/trans/views/basic.py:464
msgid "Failed to process new translation request!"
msgstr "Kunne ikke behandle anmodning om ny oversættelse!"

#: weblate/trans/views/changes.py:98
msgid "Failed to find matching project!"
msgstr "Kunne ikke finde et projekt som matcher!"

#: weblate/trans/views/changes.py:113
msgid "Failed to find matching language!"
msgstr "Kunne ikke finde et sprog som matcher!"

#: weblate/trans/views/changes.py:128
msgid "Failed to find matching user!"
msgstr "Kunne ikke finde en bruger som matcher!"

#: weblate/trans/views/dictionary.py:44
#, python-format
msgid "%(language)s dictionary for %(project)s"
msgstr "%(language)s-ordbog for %(project)s"

#: weblate/trans/views/dictionary.py:60
msgid "Dictionaries"
msgstr "Ordbøger"

#: weblate/trans/views/dictionary.py:160
msgid "No words to import found in file."
msgstr "Fandt ingen ord i fil til import."

#: weblate/trans/views/dictionary.py:165
#, python-format
msgid "Imported %d words from file."
msgstr "Importerede %d ord fra fil."

#: weblate/trans/views/dictionary.py:170
#, python-format
msgid "File upload has failed: %s"
msgstr "Filoverførsel mislykkedes: %s"

#: weblate/trans/views/dictionary.py:173 weblate/trans/views/dictionary.py:175
#: weblate/trans/views/edit.py:683
msgid "Failed to process form!"
msgstr "Kunne ikke behandle formular!"

#: weblate/trans/views/edit.py:65
#, python-format
msgid "Fulltext search for \"%s\""
msgstr "Fultekst-søgning efter \"%s\""

#: weblate/trans/views/edit.py:67
#, python-format
msgid "Search for exact string \"%s\""
msgstr "Søg efter den eksakte streng \"%s\""

#: weblate/trans/views/edit.py:69
#, python-format
msgid "Substring search for \"%s\""
msgstr "Delstrengsøgning efter \"%s\""

#: weblate/trans/views/edit.py:94
#, python-format
msgid "Error in parameter %(field)s: %(error)s"
msgstr "Fejl i parameter %(field)s: %(error)s"

#: weblate/trans/views/edit.py:113 weblate/trans/views/edit.py:577
msgid "Invalid search string!"
msgstr "Ugyldigt søgestreng!"

#: weblate/trans/views/edit.py:136
#, python-format
msgid "Review of translations since %s"
msgstr "Gennemgang af ændringer siden %s"

#: weblate/trans/views/edit.py:169 weblate/trans/views/edit.py:179
msgid "No string matched your search!"
msgstr "Ingen strenge passede til søgning!"

#: weblate/trans/views/edit.py:209
msgid "Your suggestion is empty!"
msgstr "Forslaget er tomt!"

#: weblate/trans/views/edit.py:216
msgid "You don't have privileges to add suggestions!"
msgstr "Du har ikke rettigheder til at tilføje forslag!"

#: weblate/trans/views/edit.py:224
#, fuzzy
#| msgid "Only suggestions are allowed in this translation!"
msgid "Suggestions are not allowed on this translation!"
msgstr "Kun forslag er tilladt i denne oversættelse!"

#: weblate/trans/views/edit.py:236
msgid ""
"There is currently no active translator for this translation, please "
"consider becoming a translator as your suggestion might otherwise remain "
"unreviewed."
msgstr ""
"Der er for tiden ingen aktive oversættere af denne oversættelse, overvej at "
"blive oversætter da dit forslag ellers muligvis ikke vil blive gennemlæst."

#: weblate/trans/views/edit.py:272
#, python-format
msgid "Following fixups were applied to translation: %s"
msgstr "Følgende tilrettelser blev påført oversættelsen: %s"

#: weblate/trans/views/edit.py:287
#, python-brace-format
msgid "Some checks have failed on your translation: {0}"
msgstr "Nogle kontroller mislykkedes for din oversættelse: {0}"

#: weblate/trans/views/edit.py:327 weblate/trans/views/edit.py:362
#: weblate/trans/views/edit.py:403
msgid "You don't have privileges to save translations!"
msgstr "Du har ikke rettigheder til at gemme oversættelser!"

#: weblate/trans/views/edit.py:332
msgid "Only suggestions are allowed in this translation!"
msgstr "Kun forslag er tilladt i denne oversættelse!"

#: weblate/trans/views/edit.py:370
msgid "Invalid merge request!"
msgstr "Ugyldig fletteanmodning!"

#: weblate/trans/views/edit.py:383
msgid "Can not merge different messages!"
msgstr "Kan ikke flette forskellige beskeder!"

#: weblate/trans/views/edit.py:420
msgid "Can not revert to different unit!"
msgstr "Kan ikke tilbagerulle til en anden enhed!"

#: weblate/trans/views/edit.py:425
msgid "Can not revert to empty translation!"
msgstr "Kan ikke rulle tilbage til en tom oversættelse!"

#: weblate/trans/views/edit.py:456
msgid "You do not have privilege to accept suggestions!"
msgstr "Du har ikke rettigheder til at godkende forslag!"

#: weblate/trans/views/edit.py:465
msgid "You do not have privilege to delete suggestions!"
msgstr "Du har ikke rettigheder til at slette forslag!"

#: weblate/trans/views/edit.py:473 weblate/trans/views/edit.py:481
msgid "You do not have privilege to vote for suggestions!"
msgstr "Du har ikke rettigheder til at stemme for forslag!"

#: weblate/trans/views/edit.py:487
msgid "Invalid suggestion!"
msgstr "Ugyldigt forslag!"

#: weblate/trans/views/edit.py:681
msgid "Automatic translation completed."
msgstr "Automatisk oversættelse fuldført."

#: weblate/trans/views/edit.py:709
msgid "Posted new comment"
msgstr "Indsendte ny kommentar"

#: weblate/trans/views/edit.py:711
msgid "Failed to add comment!"
msgstr "Kunne ikke tilføje kommentar!"

#: weblate/trans/views/edit.py:807
msgid "Failed to save translation!"
msgstr "Kunne ikke gemme oversættelse!"

#: weblate/trans/views/files.py:83
msgid "Access denied."
msgstr "Adgang nægtet."

#: weblate/trans/views/files.py:123
#, python-format
msgid "File content successfully merged into translation, processed %d string."
msgid_plural ""
"File content successfully merged into translation, processed %d strings."
msgstr[0] "Filindhold er flettet ind i oversættelse, behandlede %d streng."
msgstr[1] "Filindhold er flettet ind i oversættelse, behandlede %d strenge."

#: weblate/trans/views/files.py:134
#, python-format
msgid "There were no new strings in uploaded file, processed %d string."
msgid_plural ""
"There were no new strings in uploaded file, processed %d strings."
msgstr[0] "Der var ingen nye strenge i overført fil, behandlede %d streng."
msgstr[1] "Der var ingen nye strenge i overført fil, behandlede %d strenge."

#: weblate/trans/views/files.py:144
#, python-format
msgid "File content merge failed: %s"
msgstr "Fletning af filindhold mislykkedes: %s"

#: weblate/trans/views/git.py:36 weblate/trans/views/git.py:47
#: weblate/trans/views/git.py:58
msgid "All pending translations were committed."
msgstr "Alle afventende oversættelser blev indsendt."

#: weblate/trans/views/git.py:69 weblate/trans/views/git.py:80
#: weblate/trans/views/git.py:91
msgid "All repositories were updated."
msgstr "Alle arkiver blev opdateret."

#: weblate/trans/views/git.py:102 weblate/trans/views/git.py:113
#: weblate/trans/views/git.py:124
msgid "All repositories were pushed."
msgstr "Alle arkiver blev skubbet (pushed)."

#: weblate/trans/views/git.py:135 weblate/trans/views/git.py:146
#: weblate/trans/views/git.py:157
msgid "All repositories have been reset."
msgstr "Alle arkiver blev nulstillet."

#: weblate/trans/views/lock.py:39
msgid "Translation is now locked for you."
msgstr "Oversættelse er nu låst til dig."

#: weblate/trans/views/lock.py:63
msgid "Translation is now open for translation updates."
msgstr "Oversættelsen er nu åben for oversættelsesopdateringer."

#: weblate/trans/views/lock.py:81
msgid "Subproject is now locked for translation updates!"
msgstr "Delprojekt er nu låst for oversættelsesopdateringer!"

#: weblate/trans/views/lock.py:97
msgid "Subproject is now open for translation updates."
msgstr "Delprojekt er nu åbnet for oversættelsesopdateringer."

#: weblate/trans/views/lock.py:116
msgid "All subprojects are now locked for translation updates!"
msgstr "Alle delprojekter er nu låst for oversættelsesopdateringer!"

#: weblate/trans/views/lock.py:133
msgid "Project is now open for translation updates."
msgstr "Projektet er nu åbent for oversættelsesopdateringer."

#: weblate/trans/views/source.py:75
#, python-format
msgid "Review source strings in %s"
msgstr "Gennemgå kildestrenge i %s"

#: weblate/trans/views/source.py:99
#, python-format
msgid "Source strings in %s"
msgstr "Kildestrenge i %s"

#: weblate/trans/views/source.py:116
#, fuzzy
#| msgid "Failed to find matching project!"
msgid "Failed to change a priority!"
msgstr "Kunne ikke finde et projekt som matcher!"

#: weblate/trans/widgets.py:267
#, python-format
msgid ""
"translating %(count)d strings into %(languages)d languages\n"
"%(percent)d%% complete, help us improve!"
msgstr ""
"oversætter %(count)d strenge til %(languages)d sprog\n"
"%(percent)d%% komplet, hjælp os med forbedringer!"

#. Translators: please use your language name instead of English
#: weblate/trans/widgets.py:271
#, python-format
msgid ""
"translating %(count)d strings into English\n"
"%(percent)d%% complete, help us improve!"
msgstr ""
"oversætter %(count)d strenge til dansk\n"
"%(percent)d%% komplet, hjælp os med forbedringer!"

#: weblate/trans/widgets.py:292
#, python-format
msgid ""
"translation\n"
"%(percent)d%% done"
msgstr ""
"oversættelse\n"
"%(percent)d%% fuldført"

#. Translators: please use your language name instead of English
#: weblate/trans/widgets.py:294
#, python-format
msgid ""
"English translation\n"
"%(percent)d%% done"
msgstr ""
"Dansk oversættelse\n"
"%(percent)d%% fuldført"

#: weblate/trans/widgets.py:323 weblate/trans/widgets.py:360
msgid "translated"
msgstr "oversat"

#, fuzzy
#~| msgid "Comments"
#~ msgid "Comments "
#~ msgstr "Kommentarer"

#~ msgid "contact"
#~ msgstr "kontakt"

#~ msgid "hosting"
#~ msgstr "hosting"

#~ msgid "Avatar"
#~ msgstr "Avatar"

#~ msgid "Recent contributions"
#~ msgstr "Seneste bidrag"

#~ msgid "Logged in as %(name)s"
#~ msgstr "Logget ind som %(name)s"

#~ msgid "checks"
#~ msgstr "Kvalitetskontrol"

#~ msgid ""
#~ "More information about this check is available in the <a href=\"%(link)s"
#~ "\">documentation</a>."
#~ msgstr ""
#~ "Mere information om denne kontrol er tilgængeligt i <a href=\"%(link)s"
#~ "\">dokumentationen</a>."

#~ msgid "Failures"
#~ msgstr "Fejl"

#~ msgid "There are no matching failed checks!"
#~ msgstr "Der er ingen matchende mislykkede kontroller!"

#~ msgid "data"
#~ msgstr "data"

#, fuzzy
#~| msgid "Message"
#~ msgid "Messages"
#~ msgstr "Besked"

#~ msgid "Summaries"
#~ msgstr "Oversigter"

#~ msgid "Others"
#~ msgstr "Andre"

#~ msgid "No other strings found."
#~ msgstr "Der blev ikke fundet andre strenge."

#~ msgid "languages"
#~ msgstr "sprog"

#~ msgid "Translated strings"
#~ msgstr "Oversatte strenge"

#~ msgid "Subprojects"
#~ msgstr "Underprojekter"

#~ msgid "Subproject"
#~ msgstr "Underprojekt"

#~ msgid "Project website:"
#~ msgstr "Projektets websted:"

#~ msgid "Translation license:"
#~ msgstr "Oversættelseslicens:"

#~ msgid "search"
#~ msgstr "søg"

#~ msgid "Report missing language"
#~ msgstr "Rapporter manglende sprog"

#, fuzzy
#~| msgid "Machine readable data"
#~ msgid "Machine-readable data"
#~ msgstr "Maskin læsbare data"

#~ msgid "Git repository:"
#~ msgstr "Git-arkiv:"

#~ msgid "changes"
#~ msgstr "ændringer"

#~ msgid "Special characters:"
#~ msgstr "Specialtegn:"

#~ msgid "Suggested by %(user)s"
#~ msgstr "Foreslået af %(user)s"

#~ msgid "Suggested by anonymous user"
#~ msgstr "Foreslået af anonym bruger"

#~ msgid "Translation context"
#~ msgstr "Kontekst for oversættelse"

#~ msgid "Same message used in different subprojects"
#~ msgstr "Samme besked bruges i andre delprojekter"

#~ msgid "All locations"
#~ msgstr "Alle placeringer"

#~ msgid "Words extracted from glossary"
#~ msgstr "Ord udtrukket fra ordliste"

#~ msgid "Comments about this translation"
#~ msgstr "Kommentarer til denne oversættelse"

#~ msgid "Comments (%(count)s)"
#~ msgstr "Kommentarer (%(count)s)"

#~ msgid "Source string details and feedback"
#~ msgstr "Detaljer om kildestreng og tilbagemeldinger"

#~ msgid "Source (%(count)s)"
#~ msgstr "Kilde (%(count)s)"

#~ msgid "You are not allowed to add comments."
#~ msgstr "Du har ikke lov til at tilføje kommentarer."

#~ msgid "Stats"
#~ msgstr "Statistik"

#~ msgid ""
#~ "You can <a href=\"%(download_url)s\">download</a> file for offline "
#~ "translation."
#~ msgstr ""
#~ "Du kan <a href=\"%(download_url)s\">hente</a> filen til oversættelse "
#~ "offline."

#~ msgid ""
#~ "You can also <a href=\"%(pack_download_url)s\">download</a> compiled file "
#~ "to use within the application."
#~ msgstr ""
#~ "Du kan også <a href=\"%(pack_download_url)s\">hente</a> en kompileret fil "
#~ "til brug sammen med programmet."

#~ msgid "Strings (%(count)s):"
#~ msgstr "Strenge (%(count)s):"

#~ msgid "Words (%(count)s):"
#~ msgstr "Ord (%(count)s):"

#~ msgid "Used in"
#~ msgstr "Anvendes i"

#~ msgid "First seen"
#~ msgstr "Først set"

#~ msgid "Subproject name"
#~ msgstr "Navn på delprojekt"

#~ msgid "Strings with any failing checks (%d)"
#~ msgstr "Strenge med fejlslagen kontrol (%d)"

#~ msgid "Untranslated strings (%d)"
#~ msgstr "Strenge der ikke er oversat (%d)"

#~ msgid "Fuzzy strings (%d)"
#~ msgstr "Uklare strenge (%d)"

#~ msgid "Strings with suggestions (%d)"
#~ msgstr "Strenge med forslag (%d)"

#~ msgid ""
#~ "Should your language be missing, please <a href=\"%(contact_url)s?"
#~ "subject=New+language+request+for+%(object)s\">contact us</a>."
#~ msgstr ""
#~ "Skulle dit sprog mangle, så tag <a href=\"%(contact_url)s?subject=New"
#~ "+language+request+for+%(object)s\">kontakt til os</a>."

#~ msgid "Avatar for %s"
#~ msgstr "Avatar for %s"

#~ msgid "First name"
#~ msgstr "Fornavn"

#~ msgid "First and last name should be different!"
#~ msgstr "For- og efternavn skal være forskellige!"

#~ msgid "Username needs to have at least five characters."
#~ msgstr "Brugernavnet skal mindst indeholde fem tegn."

#~ msgid ""
#~ "Your profile has been migrated, you might want to adjust preferences."
#~ msgstr "Din profil er blevet overført, du kan evt. tilpasse præferencer."

#~ msgid "Account activation"
#~ msgstr "Aktivering af konto"

#~ msgid "Logged out"
#~ msgstr "Logget ud"

#~ msgid "Password changed"
#~ msgstr "Adgangskode er ændret"

#~ msgid "Old password"
#~ msgstr "Gammel adgangskode"

#~ msgid "New password confirmation"
#~ msgstr "Bekræftelse af ny adgangskode"

#~ msgid "The two password fields didn't match."
#~ msgstr "De to felter med adgangskoder stemmer ikke overens."

#~ msgid "Your account could not be activated"
#~ msgstr "Din konto kunne ikke aktiveres"

#~ msgid ""
#~ "This may be because it is already active or because you waited over "
#~ "%(days)s day to activate it."
#~ msgid_plural ""
#~ "This may be because it is already active or because you waited over "
#~ "%(days)s days to activate it."
#~ msgstr[0] ""
#~ "Dette kan skyldes at den allerede er aktiv eller at du ventede mere end "
#~ "%(days)s dag med at aktivere den."
#~ msgstr[1] ""
#~ "Dette kan skyldes at den allerede er aktiv eller at du ventede mere end "
#~ "%(days)s dage med at aktivere den."

#~ msgid ""
#~ "If this is not the case, please <a href=\"%(contact_url)s\">contact</a> "
#~ "the website administrator. Otherwise, you may <a href=\"%(reg_url)s"
#~ "\">register again</a>."
#~ msgstr ""
#~ "Hvis dette ikke er tilfældet, så <a href=\"%(contact_url)s\">kontakt</a> "
#~ "webstedets administrator. Alternativt skal du eventuelt <a href="
#~ "\"%(reg_url)s\">tilmelde dig igen</a>."

#~ msgid ""
#~ "You might want to <a href=\"%(profile_url)s\">adjust your profile</a> now."
#~ msgstr ""
#~ "Måske vil du <a href=\"%(profile_url)s\">tilpasse din profil</a> nu."

#~ msgid "Log in again"
#~ msgstr "Log ind igen"

#~ msgid "Please correct the error below."
#~ msgid_plural "Please correct the errors below."
#~ msgstr[0] "Ret fejlen nedenfor."
#~ msgstr[1] "Ret fejlene nedenfor."

#~ msgid ""
#~ "Please enter your old password, for security's sake, and then enter your "
#~ "new password twice so we can verify you typed it in correctly."
#~ msgstr ""
#~ "Indtast din gamle adgangskode  af sikkerhedsmæssige årsager, og indtast  "
#~ "dernæst din nye adgangskode to gange, så vi kan tjekke at du indtastede "
#~ "den korrekt."

#~ msgid "Your password has been set. You may go ahead and log in now."
#~ msgstr "Din adgangskode er blevet angivet. Du kan logge ind nu."

#~ msgid "Log in"
#~ msgstr "Log ind"

#~ msgid ""
#~ "The password reset link is invalid, possibly because it has already been "
#~ "used. Please request a new password reset."
#~ msgstr ""
#~ "Henvisningen til nulstilling af adgangskode var ugyldigt. Muligvis fordi "
#~ "det allerede er anvendt. Anmod om en ny nulstilling af adgangskoden."

#~ msgid ""
#~ "We've e-mailed you instructions for setting your password to the e-mail "
#~ "address you submitted. You should be receiving it shortly."
#~ msgstr ""
#~ "Vi har sendt en e-mail med instrukser til nulstilling af din adgangskode "
#~ "til e-mail-adressen du indsendte. Du bør modtage den inden for kort tid."

#~ msgid ""
#~ "You're receiving this e-mail because you requested a password reset for "
#~ "your user account at %(site_name)s."
#~ msgstr ""
#~ "Du modtager denne e-mail, fordi du bedt om en nulstilling af adgangskode "
#~ "for din brugerkonto på %(site_name)s."

#~ msgid "Please go to the following page and choose a new password:"
#~ msgstr "Gå til følgende side og vælg en ny adgangskode:"

#~ msgid "Your username, in case you've forgotten:"
#~ msgstr "Dit brugernavn, hvis du skulle have glemt det:"

#~ msgid "Thanks for using our site!"
#~ msgstr "Tak fordi du bruger vores websted!"

#~ msgid "The %(site_name)s team"
#~ msgstr "%(site_name)s holdet"

#~ msgid "You need to log in to be able to save translations!"
#~ msgstr "Du skal logge ind for at kunne gemme oversættelser!"

#~ msgid "You can change password on <a href=\"%(pw_url)s\">separate page</a>."
#~ msgstr ""
#~ "Du kan skifte adgangskode på <a href=\"%(pw_url)s\">separat side</a>."

#~ msgid "Invalid link to repository!"
#~ msgstr "Ugyldig henvisning til arkiv!"

#~ msgid ""
#~ "There are %(count)s strings, out of which %(translated)s&#37; is "
#~ "translated and %(fuzzy)s&#37; is fuzzy."
#~ msgstr ""
#~ "Der er %(count)s strenge, hvoraf %(translated)s&#37; er oversatte og "
#~ "%(fuzzy)s&#37; er uklare."

#~ msgid ""
#~ "There are %(words)s words, out of which %(percent)s&#37; (%(translated)s) "
#~ "is translated."
#~ msgstr ""
#~ "Der er %(words)s ord, hvoraf %(percent)s&#37; (%(translated)s) er "
#~ "oversatte."

#~ msgid "Add new language"
#~ msgstr "Tilføj yt sprog"

#~ msgid "Invalid text direction"
#~ msgstr "Ugyldig tekstretning"

#~ msgid "Text direction can be either LTR or RTL"
#~ msgstr "Tekstretning kan være enten LTR eller RTL"

#, fuzzy
#~| msgid "There were no new strings in uploaded file."
#~ msgid "There were no new strings in uploaded file, processed %d strings."
#~ msgstr "Der var ingen nye strenge i overført fil."

#, fuzzy
#~| msgid "File content successfully merged into translation."
#~ msgid ""
#~ "File content successfully merged into translation, processed %d strings."
#~ msgstr "Filindhold er flettet ind i oversættelse med succes."

#, fuzzy
#~| msgid "Email addresses"
#~ msgid "Email address"
#~ msgstr "E-post-adresser"

#, fuzzy
#~| msgid "Email conference for translators"
#~ msgid "Email conference for translators."
#~ msgstr "E-post-konference for oversættere"

#, fuzzy
#~| msgid "Name used in URLs"
#~ msgid "Name used in URLs and file names"
#~ msgstr "Navn som bruges i URL'er"

#~ msgid "Instructions"
#~ msgstr "Instruktioner"

#~ msgid "Recent changes"
#~ msgstr "Seneste ændringer"

#~ msgid "Recent edits"
#~ msgstr "Seneste redigeringer"

#, fuzzy
#~| msgid "checks"
#~ msgid "Foo check"
#~ msgstr "tjek"

#~ msgid "%(branch)s branch"
#~ msgstr "%(branch)s forgrening"

#~ msgid "Similar messages"
#~ msgstr "Lignende beskeder"

#~ msgid "No similar strings found."
#~ msgstr "Der blev ikke fundet lignende strenge."

#~ msgid "AJAX request to load this content has failed!"
#~ msgstr "AJAX-forespørgsel om indlæsning af dette indhold fejlede!"

#, fuzzy
#~| msgid "The request for machine translation has failed."
#~ msgid "The request for machine translation has failed:"
#~ msgstr "Forespørgsel af maskinoversættelse mislykkedes."

#, fuzzy
#~| msgid "The request for machine translation has failed."
#~ msgid "The request for machine translation using %%s has failed:"
#~ msgstr "Forespørgsel af maskinoversættelse mislykkedes."

#~ msgid "Confirm resetting repository"
#~ msgstr "Bekræft nulstilling af arkiv"

#~ msgid "Resetting the repository will throw away all local changes!"
#~ msgstr "Nulstilling af arkivet vil forkaste alle lokale ændringer!"

#~ msgid "Ok"
#~ msgstr "OK"

#~ msgid "Cancel"
#~ msgstr "Annuller"

#~ msgid "Translate using Apertium"
#~ msgstr "Oversæt med Apertium"

#~ msgid "Translate using Microsoft Translator"
#~ msgstr "Oversæt med Microsoft Translator"

#~ msgid "Translate using MyMemory"
#~ msgstr "Oversæt med MyMemory"

#~ msgid "Error details:"
#~ msgstr "Fejlbeskrivelse:"

#~ msgid "Information about project"
#~ msgstr "Information om projektet"

#~ msgid "Change your avatar at gravatar.com"
#~ msgstr "Udskift din avatar på gravatar.com"

#~| msgid "Android String Resource"
#~ msgid "Android Resource"
#~ msgstr "Android-ressource"

#, fuzzy
#~| msgid "Plural"
#~ msgctxt "Plural form description"
#~ msgid "Plural"
#~ msgstr "Flertal"

#, fuzzy
#~| msgid "a second ago"
#~| msgid_plural "%(count)s seconds ago"
#~ msgid "a day ago"
#~ msgid_plural "%(count)s days ago"
#~ msgstr[0] "et sekund siden"
#~ msgstr[1] "%(count)s sekunder siden"

#~ msgctxt "naturaltime"
#~ msgid "%(delta)s from now"
#~ msgstr "%(delta)s fra nu af"

#~ msgid "Date"
#~ msgstr "Dato"

#~ msgid "Lock valid till:"
#~ msgstr "Låsning gyldig til:"

#~ msgid "translating %(count)d strings into %(languages)d languages"
#~ msgstr "oversætter %(count)d strenge til %(languages)d sprog"

#~ msgid "translating %(count)d strings into English"
#~ msgstr "oversætter %(count)d strenge til dansk"

#~ msgid "%(percent)d%% complete, help us improve!"
#~ msgstr "%(percent)d%% komplet, hjælp os med forbedringer!"

#~ msgid ""
#~ "You can use %(language)s, %(subproject)s or %(project)s for language "
#~ "shortcut, subproject or project names."
#~ msgstr ""
#~ "Du kan anvende %(language)s, %(subproject)s eller %(project)s til sprog-"
#~ "genvej, delprojekt eller projektnavne."

#~ msgid "Code:"
#~ msgstr "Kode:"

#, fuzzy
#~ msgid "No sources found!"
#~ msgstr "Fandt ingen ord!"

#~ msgid "Dictionary"
#~ msgstr "Ordbog"

#~ msgid "Words in dictionary"
#~ msgstr "Ord i ordbog"

#~ msgid "Promote"
#~ msgstr "Promovér"

#~ msgid "Powered by <a href=\"http://weblate.org\">Weblate %(version)s</a>"
#~ msgstr "Drevet af <a href=http://weblate.org\">Weblate %(version)s</a>"

#~ msgid ""
#~ "\n"
#~ "    Your account could not be activated.\n"
#~ "    This may be because it is already active or because you waited over \n"
#~ "    %(days)s day to activate it. \n"
#~ "    If this is not the case, please contact the website administrator. \n"
#~ "    Otherwise, you may <a href=\"%(reg_url)s\">register again.</a>\n"
#~ "    "
#~ msgid_plural ""
#~ "\n"
#~ "    Your account could not be activated.\n"
#~ "    This may be because it is already active or because you waited over \n"
#~ "    %(days)s days to activate it. \n"
#~ "    If this is not the case, please contact the website administrator. \n"
#~ "    Otherwise, you may <a href=\"%(reg_url)s\">register again.</a>\n"
#~ "    "
#~ msgstr[0] ""
#~ "\n"
#~ "    Din konto kunne ikke aktiveres.\n"
#~ "    Dette kan være fordi den allerede er aktiv, eller at du ventede\n"
#~ "    mere end %(days)s dag med at aktivere den. \n"
#~ "    Hvis dette ikke er tilfældet, så kontakt webstedets administrator.\n"
#~ "    Alternativt kan du <a href=\"%(reg_url)s\">tilmelde dig igen.</a>\n"
#~ "    "
#~ msgstr[1] ""
#~ "\n"
#~ "    Din konto kunne ikke aktiveres.\n"
#~ "    Dette kan være fordi den allerede er aktiv, eller at du ventede\n"
#~ "    mere end %(days)s dage med at aktivere den. \n"
#~ "    Hvis dette ikke er tilfældet, så kontakt webstedets administrator.\n"
#~ "    Alternativt kan du <a href=\"%(reg_url)s\">tilmelde dig igen.</a>\n"
#~ "    "

#~ msgid "Example:"
#~ msgstr "Eksempel:"<|MERGE_RESOLUTION|>--- conflicted
+++ resolved
@@ -8,17 +8,10 @@
 "Project-Id-Version: Weblate 1.2\n"
 "Report-Msgid-Bugs-To: weblate@lists.cihar.com\n"
 "POT-Creation-Date: 2014-10-05 20:21+0200\n"
-<<<<<<< HEAD
-"PO-Revision-Date: 2014-05-06 17:18+0200\n"
-"Last-Translator: jan madsen <janmassi@gmail.com>\n"
-"Language-Team: Danish <https://hosted.weblate.org/projects/weblate/master/da/"
-">\n"
-=======
 "PO-Revision-Date: 2014-10-06 14:58+0200\n"
 "Last-Translator: Michal Čihař <michal@cihar.com>\n"
 "Language-Team: Danish "
 "<https://hosted.weblate.org/projects/weblate/bootstrap/da/>\n"
->>>>>>> 6e9f1723
 "Language: da\n"
 "MIME-Version: 1.0\n"
 "Content-Type: text/plain; charset=UTF-8\n"
@@ -551,26 +544,13 @@
 "Translated content has to be released under <a href=\"http://en.wikipedia."
 "org/wiki/Free_software_license\">free license</a>."
 msgstr ""
-<<<<<<< HEAD
-=======
 "Oversat indhold skal udgives under en <a href=\"http://en.wikipedia.org/wiki/"
 "Free_software_license\">fri licens</a>."
->>>>>>> 6e9f1723
 
 #: weblate/html/accounts/hosting.html:38
 msgid ""
 "Source code has to be publicly available in supported version control system."
 msgstr ""
-<<<<<<< HEAD
-
-#: weblate/html/accounts/hosting.html:39
-msgid "There is no guarantee for service availability or quality."
-msgstr ""
-
-#: weblate/html/accounts/hosting.html:45
-msgid "Commercial hosting"
-msgstr ""
-=======
 "Kildekoden skal være offentligt tilgængelig i et understøttet "
 "versionskontrolsystem."
 
@@ -581,7 +561,6 @@
 #: weblate/html/accounts/hosting.html:45
 msgid "Commercial hosting"
 msgstr "Kommerciel hosting"
->>>>>>> 6e9f1723
 
 #: weblate/html/accounts/hosting.html:48
 msgid ""
@@ -718,7 +697,6 @@
 #: weblate/html/footer.html:9
 msgid "Documentation"
 msgstr "Dokumentation"
-<<<<<<< HEAD
 
 #: weblate/html/accounts/profile.html:75
 #, fuzzy
@@ -726,15 +704,6 @@
 msgid "Subscription settings"
 msgstr "Abonnementer"
 
-=======
-
-#: weblate/html/accounts/profile.html:75
-#, fuzzy
-#| msgid "Subscriptions"
-msgid "Subscription settings"
-msgstr "Abonnementer"
-
->>>>>>> 6e9f1723
 #: weblate/html/accounts/profile.html:88
 msgid "You will receive chosen notifications via email for all your languages."
 msgstr "Du vil modtage udvalgte meddelelser via e-mail for alle dine sprog."
@@ -1092,21 +1061,12 @@
 #: weblate/html/base.html:51 weblate/html/base.html.py:89
 msgid "Dashboard"
 msgstr ""
-<<<<<<< HEAD
 
 #: weblate/html/base.html:54 weblate/html/index.html:27
 #: weblate/html/index.html.py:53
 msgid "Your translations"
 msgstr "Dine oversættelser"
 
-=======
-
-#: weblate/html/base.html:54 weblate/html/index.html:27
-#: weblate/html/index.html.py:53
-msgid "Your translations"
-msgstr "Dine oversættelser"
-
->>>>>>> 6e9f1723
 #: weblate/html/base.html:75
 msgid "Logout"
 msgstr "Log ud"
@@ -1155,10 +1115,7 @@
 "Customizable quality checks will help you in improving quality of "
 "translations."
 msgstr ""
-<<<<<<< HEAD
-=======
 "Kvalitetskontrol kan tilpasses, så kvaliteten af oversættelserne kan forøges."
->>>>>>> 6e9f1723
 
 #: weblate/html/data-root.html:6 weblate/html/index.html:43
 #: weblate/html/share.html:30
@@ -2197,7 +2154,6 @@
 "Choose your languages in the preferences and you will get here overview of "
 "translations in them."
 msgstr ""
-<<<<<<< HEAD
 
 #: weblate/html/index.html:64
 #, fuzzy
@@ -2205,15 +2161,6 @@
 msgid "Manage your translations"
 msgstr "Del din oversættelse"
 
-=======
-
-#: weblate/html/index.html:64
-#, fuzzy
-#| msgid "Share your translation"
-msgid "Manage your translations"
-msgstr "Del din oversættelse"
-
->>>>>>> 6e9f1723
 #: weblate/html/index.html:80 weblate/html/index.html.py:132
 #: weblate/html/languages.html:16 weblate/html/list-translations.html:9
 #: weblate/html/project.html:64 weblate/html/translation.html:277
@@ -3031,19 +2978,11 @@
 #: weblate/html/translate.html:126
 msgid "List of recent changes done in Weblate"
 msgstr "Liste med seneste ændringer foretaget i Weblate"
-<<<<<<< HEAD
 
 #: weblate/html/translate.html:137 weblate/html/translate.html.py:205
 msgid "State"
 msgstr "Tilstand"
 
-=======
-
-#: weblate/html/translate.html:137 weblate/html/translate.html.py:205
-msgid "State"
-msgstr "Tilstand"
-
->>>>>>> 6e9f1723
 #: weblate/html/translate.html:165
 #, python-format
 msgid "%(user)s has suggested"
@@ -3069,7 +3008,6 @@
 #: weblate/html/translate.html:179
 msgid "-1 vote"
 msgstr "-1 stemme"
-<<<<<<< HEAD
 
 #: weblate/html/translate.html:183
 msgid "Accept"
@@ -3083,21 +3021,6 @@
 msgid "Use this translation"
 msgstr "Benyt oversættelsen"
 
-=======
-
-#: weblate/html/translate.html:183
-msgid "Accept"
-msgstr "Godkend"
-
-#: weblate/html/translate.html:215
-msgid "Use this translation for all subprojects"
-msgstr "Benyt oversættelsen for alle underprojekter"
-
-#: weblate/html/translate.html:215
-msgid "Use this translation"
-msgstr "Benyt oversættelsen"
-
->>>>>>> 6e9f1723
 #: weblate/html/translate.html:259
 msgid "Service"
 msgstr "Tjeneste"
@@ -3204,7 +3127,6 @@
 #: weblate/trans/models/changes.py:170
 msgid "Automatic translation"
 msgstr "Automatisk oversættelse"
-<<<<<<< HEAD
 
 #: weblate/html/translation.html:78 weblate/html/widgets.html:60
 #: weblate/html/widgets.html.py:68 weblate/html/widgets.html:75
@@ -3217,20 +3139,6 @@
 msgid "Strings"
 msgstr "Strenge"
 
-=======
-
-#: weblate/html/translation.html:78 weblate/html/widgets.html:60
-#: weblate/html/widgets.html.py:68 weblate/html/widgets.html:75
-#: weblate/html/widgets.html.py:83
-msgid "Translation status"
-msgstr "Status på oversættelse"
-
-#: weblate/html/translation.html:83 weblate/html/translation.html.py:265
-#: weblate/html/translation_info.html:9
-msgid "Strings"
-msgstr "Strenge"
-
->>>>>>> 6e9f1723
 #: weblate/html/translation.html:144
 #, fuzzy
 #| msgid ""
@@ -3248,19 +3156,11 @@
 "anvender dem i nuværende underprojekt. Det kan bruges til at skubbe "
 "oversættelser til en anden forgrening, rette inkonsistente oversættelser "
 "eller oversætte nye underprojekter med brug af oversættelseshukommelse."
-<<<<<<< HEAD
 
 #: weblate/html/translation.html:151
 msgid "Process"
 msgstr "Gennemgå"
 
-=======
-
-#: weblate/html/translation.html:151
-msgid "Process"
-msgstr "Gennemgå"
-
->>>>>>> 6e9f1723
 #: weblate/html/translation.html:162 weblate/html/translation.html.py:175
 msgid "Upload"
 msgstr "Overfør"
@@ -3872,28 +3772,16 @@
 msgstr ""
 
 #: weblate/trans/forms.py:55
-<<<<<<< HEAD
-#, fuzzy
-=======
->>>>>>> 6e9f1723
 #| msgid "Insert tab character"
 msgid "Insert tab character"
 msgstr "Indsæt et tabulatortegn"
 
 #: weblate/trans/forms.py:56
-<<<<<<< HEAD
-#, fuzzy
-=======
->>>>>>> 6e9f1723
 #| msgid "Insert new line"
 msgid "Insert new line"
 msgstr "Indsæt linjeskift"
 
 #: weblate/trans/forms.py:57
-<<<<<<< HEAD
-#, fuzzy
-=======
->>>>>>> 6e9f1723
 #| msgid "Insert horizontal ellipsis"
 msgid "Insert horizontal ellipsis"
 msgstr "Indsæt vandret ellips"
