--- conflicted
+++ resolved
@@ -36,12 +36,8 @@
 
 #: media/js/loader.js:172
 msgid "AJAX request to load this content has failed!"
-<<<<<<< HEAD
-msgstr ""
+msgstr "AJAX aanvraag om deze inhoud te laden is mislukt!"
 
 #: media/js/loader.js:186
 msgid "Loading..."
-msgstr ""
-=======
-msgstr "AJAX aanvraag om deze inhoud te laden is mislukt!"
->>>>>>> d10f269a
+msgstr ""